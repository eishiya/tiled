--- conflicted
+++ resolved
@@ -20,10 +20,6 @@
     }
 
     cpp.includePaths: ["."]
-<<<<<<< HEAD
-    cpp.rpaths: qbs.targetOS.contains("darwin") ? ["@loader_path/../Frameworks"] : ["$ORIGIN/../lib"]
-//    cpp.cxxPrecompiledHeader: "pch.h"
-=======
     cpp.rpaths: {
         if (qbs.targetOS.contains("darwin"))
             return ["@loader_path/../Frameworks"];
@@ -32,8 +28,7 @@
         else
             return ["$ORIGIN/../lib"];
     }
-    cpp.cxxPrecompiledHeader: "pch.h"
->>>>>>> c2dea496
+//    cpp.cxxPrecompiledHeader: "pch.h"
     cpp.cxxLanguageVersion: "c++11"
 
     cpp.defines: {
