/*
 * changemapproperty.cpp
 * Copyright 2012, Emmanuel Barroga emmanuelbarroga@gmail.com
 *
 * This file is part of Tiled.
 *
 * This program is free software; you can redistribute it and/or modify it
 * under the terms of the GNU General Public License as published by the Free
 * Software Foundation; either version 2 of the License, or (at your option)
 * any later version.
 *
 * This program is distributed in the hope that it will be useful, but WITHOUT
 * ANY WARRANTY; without even the implied warranty of MERCHANTABILITY or
 * FITNESS FOR A PARTICULAR PURPOSE.  See the GNU General Public License for
 * more details.
 *
 * You should have received a copy of the GNU General Public License along with
 * this program. If not, see <http://www.gnu.org/licenses/>.
 */

#include "changemapproperty.h"

#include "map.h"
#include "mapdocument.h"
#include "objectgroup.h"
#include "tilelayer.h"

#include <QCoreApplication>

using namespace Tiled;

ChangeMapProperty::ChangeMapProperty(MapDocument *mapDocument,
                                     ChangeMapProperty::Property property,
                                     int value)
    : mMapDocument(mapDocument)
    , mProperty(property)
    , mIntValue(value)
{
    switch (property) {
    case TileWidth:
        setText(QCoreApplication::translate("Undo Commands",
                                            "Change Tile Width"));
        break;
    case TileHeight:
        setText(QCoreApplication::translate("Undo Commands",
                                            "Change Tile Height"));
        break;
    case Infinite:
        setText(QCoreApplication::translate("Undo Commands",
                                            "Change Infinite Property"));
        break;
    case HexSideLength:
        setText(QCoreApplication::translate("Undo Commands",
                                            "Change Hex Side Length"));
        break;
    default:
        break;
    }
}

ChangeMapProperty::ChangeMapProperty(MapDocument *mapDocument,
                                     const QColor &backgroundColor)
    : QUndoCommand(QCoreApplication::translate("Undo Commands",
                                               "Change Background Color"))
    , mMapDocument(mapDocument)
    , mProperty(BackgroundColor)
    , mBackgroundColor(backgroundColor)
{
}

ChangeMapProperty::ChangeMapProperty(MapDocument *mapDocument,
                                     QSize chunkSize)
    : QUndoCommand(QCoreApplication::translate("Undo Commands",
                                               "Change Chunk Size"))
    , mMapDocument(mapDocument)
    , mProperty(ChunkSize)
    , mChunkSize(chunkSize)
{
}

ChangeMapProperty::ChangeMapProperty(MapDocument *mapDocument,
                                     Map::StaggerAxis staggerAxis)
    : QUndoCommand(QCoreApplication::translate("Undo Commands",
                                               "Change Stagger Axis"))
    , mMapDocument(mapDocument)
    , mProperty(StaggerAxis)
    , mStaggerAxis(staggerAxis)
{
}

ChangeMapProperty::ChangeMapProperty(MapDocument *mapDocument,
                                     Map::StaggerIndex staggerIndex)
    : QUndoCommand(QCoreApplication::translate("Undo Commands",
                                               "Change Stagger Index"))
    , mMapDocument(mapDocument)
    , mProperty(StaggerIndex)
    , mStaggerIndex(staggerIndex)
{
}

ChangeMapProperty::ChangeMapProperty(MapDocument *mapDocument,
                                     Map::Orientation orientation)
    : QUndoCommand(QCoreApplication::translate("Undo Commands",
                                               "Change Orientation"))
    , mMapDocument(mapDocument)
    , mProperty(Orientation)
    , mOrientation(orientation)
{
}

ChangeMapProperty::ChangeMapProperty(MapDocument *mapDocument,
                                     Map::RenderOrder renderOrder)
    : QUndoCommand(QCoreApplication::translate("Undo Commands",
                                               "Change Render Order"))
    , mMapDocument(mapDocument)
    , mProperty(RenderOrder)
    , mRenderOrder(renderOrder)
{
}

ChangeMapProperty::ChangeMapProperty(MapDocument *mapDocument,
                                     Map::LayerDataFormat layerDataFormat)
    : QUndoCommand(QCoreApplication::translate("Undo Commands",
                                               "Change Layer Data Format"))
    , mMapDocument(mapDocument)
    , mProperty(LayerDataFormat)
    , mLayerDataFormat(layerDataFormat)
{
}

void ChangeMapProperty::redo()
{
    swap();
}

void ChangeMapProperty::undo()
{
    swap();
}

void ChangeMapProperty::swap()
{
    Map *map = mMapDocument->map();

    switch (mProperty) {
    case TileWidth: {
        const int tileWidth = map->tileWidth();
        map->setTileWidth(mIntValue);
        mIntValue = tileWidth;
        break;
    }
    case TileHeight: {
        const int tileHeight = map->tileHeight();
        map->setTileHeight(mIntValue);
        mIntValue = tileHeight;
        break;
    }
    case Infinite: {
        const int infinite = map->infinite();
        map->setInfinite(mIntValue);
        mIntValue = infinite;
        break;
    }
    case Orientation: {
        const Map::Orientation orientation = map->orientation();
        map->setOrientation(mOrientation);
        mOrientation = orientation;
        mMapDocument->createRenderer();
        break;
    }
    case HexSideLength: {
        const int hexSideLength = map->hexSideLength();
        map->setHexSideLength(mIntValue);
        mIntValue = hexSideLength;
        break;
    }
    case StaggerAxis: {
        const Map::StaggerAxis staggerAxis = map->staggerAxis();
        map->setStaggerAxis(mStaggerAxis);
        mStaggerAxis = staggerAxis;
        break;
    }
    case StaggerIndex: {
        const Map::StaggerIndex staggerIndex = map->staggerIndex();
        map->setStaggerIndex(mStaggerIndex);
        mStaggerIndex = staggerIndex;
        break;
    }
    case RenderOrder: {
        const Map::RenderOrder renderOrder = map->renderOrder();
        map->setRenderOrder(mRenderOrder);
        mRenderOrder = renderOrder;
        break;
    }
    case BackgroundColor: {
        const QColor backgroundColor = map->backgroundColor();
        map->setBackgroundColor(mBackgroundColor);
        mBackgroundColor = backgroundColor;
        break;
    }
    case LayerDataFormat: {
        const Map::LayerDataFormat layerDataFormat = map->layerDataFormat();
        map->setLayerDataFormat(mLayerDataFormat);
        mLayerDataFormat = layerDataFormat;
        break;
    }
<<<<<<< HEAD
    case ChunkSize: {
        const QSize chunkSize = map->chunkSize();
        map->setChunkSize(mChunkSize);
        mChunkSize = chunkSize;
=======
    case CompressionLevel: {
        const int compressionLevel = map->compressionLevel();
        map->setCompressionLevel(mIntValue);
        mIntValue = compressionLevel;
>>>>>>> 540559c8
        break;
    }
    }

    emit mMapDocument->mapChanged();
}<|MERGE_RESOLUTION|>--- conflicted
+++ resolved
@@ -204,17 +204,16 @@
         mLayerDataFormat = layerDataFormat;
         break;
     }
-<<<<<<< HEAD
+    case CompressionLevel: {
+        const int compressionLevel = map->compressionLevel();
+        map->setCompressionLevel(mIntValue);
+        mIntValue = compressionLevel;
+        break;
+    }
     case ChunkSize: {
         const QSize chunkSize = map->chunkSize();
         map->setChunkSize(mChunkSize);
         mChunkSize = chunkSize;
-=======
-    case CompressionLevel: {
-        const int compressionLevel = map->compressionLevel();
-        map->setCompressionLevel(mIntValue);
-        mIntValue = compressionLevel;
->>>>>>> 540559c8
         break;
     }
     }
