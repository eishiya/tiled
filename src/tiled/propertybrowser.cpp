--- conflicted
+++ resolved
@@ -1588,15 +1588,9 @@
 
     if (type == QMetaType::Bool)
         property->setAttribute(QLatin1String("textVisible"), false);
-<<<<<<< HEAD
-    if (type == QVariant::String && (id == CustomProperty || id == ComponentProperty))
+    if (type == QMetaType::QString && (id == CustomProperty || id == ComponentProperty))
         property->setAttribute(QLatin1String("multiline"), true);
-    if (type == QVariant::Double && (id == CustomProperty || id == ComponentProperty))
-=======
-    if (type == QMetaType::QString && id == CustomProperty)
-        property->setAttribute(QLatin1String("multiline"), true);
-    if (type == QMetaType::Double && id == CustomProperty)
->>>>>>> dcd12872
+    if (type == QMetaType::Double && (id == CustomProperty || id == ComponentProperty))
         property->setAttribute(QLatin1String("decimals"), 9);
 
     mPropertyToId.insert(property, id);
