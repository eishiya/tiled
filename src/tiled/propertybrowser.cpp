/*
 * propertybrowser.cpp
 * Copyright 2013, Thorbjørn Lindeijer <thorbjorn@lindeijer.nl>
 *
 * This file is part of Tiled.
 *
 * This program is free software; you can redistribute it and/or modify it
 * under the terms of the GNU General Public License as published by the Free
 * Software Foundation; either version 2 of the License, or (at your option)
 * any later version.
 *
 * This program is distributed in the hope that it will be useful, but WITHOUT
 * ANY WARRANTY; without even the implied warranty of MERCHANTABILITY or
 * FITNESS FOR A PARTICULAR PURPOSE.  See the GNU General Public License for
 * more details.
 *
 * You should have received a copy of the GNU General Public License along with
 * this program. If not, see <http://www.gnu.org/licenses/>.
 */

#include "propertybrowser.h"

#include "changeimagelayerproperties.h"
#include "changelayer.h"
#include "changemapobject.h"
#include "changemapproperty.h"
#include "changeobjectgroupproperties.h"
#include "changeproperties.h"
#include "changeterrain.h"
#include "changetile.h"
#include "changetileimagesource.h"
#include "changetileprobability.h"
#include "changewangcolordata.h"
#include "changewangsetdata.h"
#include "flipmapobjects.h"
#include "grouplayer.h"
#include "imagelayer.h"
#include "map.h"
#include "mapdocument.h"
#include "mapobject.h"
#include "movemapobject.h"
#include "objectgroup.h"
#include "objecttemplate.h"
#include "preferences.h"
#include "renamewangset.h"
#include "replacetileset.h"
#include "resizemapobject.h"
#include "rotatemapobject.h"
#include "terrain.h"
#include "tile.h"
#include "tilelayer.h"
#include "tilesetchanges.h"
#include "tilesetdocument.h"
#include "tilesetformat.h"
#include "tilesetmanager.h"
#include "tilesetterrainmodel.h"
#include "tilesetwangsetmodel.h"
#include "utils.h"
#include "varianteditorfactory.h"
#include "variantpropertymanager.h"
#include "wangcolormodel.h"
#include "wangset.h"

#include <QtGroupPropertyManager>

#include <QCoreApplication>
#include <QDebug>
#include <QKeyEvent>
#include <QMessageBox>

namespace Tiled {

PropertyBrowser::PropertyBrowser(QWidget *parent)
    : QtTreePropertyBrowser(parent)
    , mUpdating(false)
    , mMapObjectFlags(0)
    , mObject(nullptr)
    , mDocument(nullptr)
    , mMapDocument(nullptr)
    , mVariantManager(new VariantPropertyManager(this))
    , mGroupManager(new QtGroupPropertyManager(this))
    , mCustomPropertiesGroup(nullptr)
{
    VariantEditorFactory *variantEditorFactory = new VariantEditorFactory(this);

    setFactoryForManager(mVariantManager, variantEditorFactory);
    setResizeMode(ResizeToContents);
    setRootIsDecorated(false);
    setPropertiesWithoutValueMarked(true);
    setAllowMultiSelection(true);

    retranslateUi();

    connect(mVariantManager, &QtVariantPropertyManager::valueChanged,
            this, &PropertyBrowser::valueChanged);

    connect(variantEditorFactory, &VariantEditorFactory::resetProperty,
            this, &PropertyBrowser::resetProperty);

    connect(Preferences::instance(), &Preferences::objectTypesChanged,
            this, &PropertyBrowser::objectTypesChanged);
}

void PropertyBrowser::setObject(Object *object)
{
    if (mObject == object)
        return;

    removeProperties();
    mObject = object;

    addProperties();
}

void PropertyBrowser::setDocument(Document *document)
{
    MapDocument *mapDocument = qobject_cast<MapDocument*>(document);
    TilesetDocument *tilesetDocument = qobject_cast<TilesetDocument*>(document);

    if (mDocument == document)
        return;

    if (mDocument) {
        mDocument->disconnect(this);
        if (mTilesetDocument) {
            mTilesetDocument->terrainModel()->disconnect(this);
            mTilesetDocument->wangSetModel()->disconnect(this);
        }
    }

    mDocument = document;
    mMapDocument = mapDocument;
    mTilesetDocument = tilesetDocument;

    if (mapDocument) {
        connect(mapDocument, &MapDocument::mapChanged,
                this, &PropertyBrowser::mapChanged);
        connect(mapDocument, &MapDocument::imageLayerChanged,
                this, &PropertyBrowser::imageLayerChanged);
        connect(mapDocument, &MapDocument::tileTypeChanged,
                this, &PropertyBrowser::tileTypeChanged);

        connect(mapDocument, &MapDocument::selectedObjectsChanged,
                this, &PropertyBrowser::selectedObjectsChanged);
        connect(mapDocument, &MapDocument::selectedLayersChanged,
                this, &PropertyBrowser::selectedLayersChanged);
    }

    if (tilesetDocument) {
        connect(tilesetDocument, &TilesetDocument::tilesetNameChanged,
                this, &PropertyBrowser::tilesetChanged);
        connect(tilesetDocument, &TilesetDocument::tilesetTileOffsetChanged,
                this, &PropertyBrowser::tilesetChanged);
        connect(tilesetDocument, &TilesetDocument::tilesetChanged,
                this, &PropertyBrowser::tilesetChanged);

        connect(tilesetDocument, &TilesetDocument::tileProbabilityChanged,
                this, &PropertyBrowser::tileChanged);
        connect(tilesetDocument, &TilesetDocument::tileImageSourceChanged,
                this, &PropertyBrowser::tileChanged);
        connect(tilesetDocument, &TilesetDocument::tileTypeChanged,
                this, &PropertyBrowser::tileTypeChanged);

        connect(tilesetDocument, &TilesetDocument::selectedTilesChanged,
                this, &PropertyBrowser::selectedTilesChanged);

        TilesetTerrainModel *terrainModel = tilesetDocument->terrainModel();
        connect(terrainModel, &TilesetTerrainModel::terrainChanged,
                this, &PropertyBrowser::terrainChanged);

        TilesetWangSetModel *wangSetModel = tilesetDocument->wangSetModel();
        connect(wangSetModel, &TilesetWangSetModel::wangSetChanged,
                this, &PropertyBrowser::wangSetChanged);
    }

    if (document) {
        connect(document, &Document::changed,
                this, &PropertyBrowser::documentChanged);

        // For custom properties:
        connect(document, &Document::propertyAdded,
                this, &PropertyBrowser::propertyAdded);
        connect(document, &Document::propertyRemoved,
                this, &PropertyBrowser::propertyRemoved);
        connect(document, &Document::propertyChanged,
                this, &PropertyBrowser::propertyChanged);
        connect(document, &Document::propertiesChanged,
                this, &PropertyBrowser::propertiesChanged);
    }
}

bool PropertyBrowser::isCustomPropertyItem(const QtBrowserItem *item) const
{
    return item && mPropertyToId[item->property()] == CustomProperty;
}

/**
 * Returns whether the given list of \a items are all custom properties.
 */
bool PropertyBrowser::allCustomPropertyItems(const QList<QtBrowserItem *> &items) const
{
    for (QtBrowserItem *item : items)
        if (mPropertyToId[item->property()] != CustomProperty)
            return false;

    return true;
}

void PropertyBrowser::editCustomProperty(const QString &name)
{
    QtVariantProperty *property = mNameToProperty.value(name);
    if (!property)
        return;

    const QList<QtBrowserItem*> propertyItems = items(property);
    if (!propertyItems.isEmpty())
        editItem(propertyItems.first());
}

QSize PropertyBrowser::sizeHint() const
{
    return Utils::dpiScaled(QSize(260, 100));
}

bool PropertyBrowser::event(QEvent *event)
{
    if (event->type() == QEvent::LanguageChange)
        retranslateUi();

    if (event->type() == QEvent::ShortcutOverride) {
        if (static_cast<QKeyEvent *>(event)->key() == Qt::Key_Tab) {
            if (editedItem()) {
                event->accept();
                return true;
            }
        }
    }

    return QtTreePropertyBrowser::event(event);
}

void PropertyBrowser::documentChanged(const ChangeEvent &change)
{
    switch (change.type) {
    case ChangeEvent::LayerChanged:
        if (mObject == static_cast<const LayerChangeEvent&>(change).layer)
            updateProperties();
        break;
    case ChangeEvent::MapObjectsChanged:
        objectsChanged(static_cast<const MapObjectsChangeEvent&>(change));
        break;
    case ChangeEvent::ObjectGroupChanged:
        if (mObject == static_cast<const ObjectGroupChangeEvent&>(change).objectGroup)
            updateProperties();
    default:
        break;
    }
}

void PropertyBrowser::mapChanged()
{
    if (mObject == mMapDocument->map())
        updateProperties();
}

void PropertyBrowser::objectsChanged(const MapObjectsChangeEvent &mapObjectsChange)
{
    if (!mObject || mObject->typeId() != Object::MapObjectType)
        return;
    if (!mapObjectsChange.mapObjects.contains(static_cast<MapObject*>(mObject)))
        return;

    updateProperties();

    if (mapObjectsChange.properties & (MapObject::CustomProperties | MapObject::TypeProperty))
        updateCustomProperties();
}

void PropertyBrowser::imageLayerChanged(ImageLayer *imageLayer)
{
    if (mObject == imageLayer)
        updateProperties();
}

void PropertyBrowser::tilesetChanged(Tileset *tileset)
{
    if (mObject == tileset) {
        updateProperties();
        updateCustomProperties();   // Tileset may have been swapped
    }
}

void PropertyBrowser::tileChanged(Tile *tile)
{
    if (mObject == tile)
        updateProperties();
}

void PropertyBrowser::tileTypeChanged(Tile *tile)
{
    if (mObject == tile) {
        updateProperties();
        updateCustomProperties();
    } else if (mObject && mObject->typeId() == Object::MapObjectType) {
        auto mapObject = static_cast<MapObject*>(mObject);
        if (mapObject->cell().tile() == tile && mapObject->type().isEmpty())
            updateProperties();
    }
}

void PropertyBrowser::terrainChanged(Tileset *tileset, int index)
{
    if (mObject == tileset->terrain(index))
        updateProperties();
}

void PropertyBrowser::wangSetChanged(Tileset *tileset, int index)
{
    if (mObject == tileset->wangSet(index))
        updateProperties();
}

static QVariant predefinedPropertyValue(Object *object, const QString &name)
{
    QString objectType;

    switch (object->typeId()) {
    case Object::TileType:
        objectType = static_cast<Tile*>(object)->type();
        break;
    case Object::MapObjectType: {
        auto mapObject = static_cast<MapObject*>(object);
        objectType = mapObject->type();

        if (Tile *tile = mapObject->cell().tile()) {
            if (tile->hasProperty(name))
                return tile->property(name);

            if (objectType.isEmpty())
                objectType = tile->type();
        }
        break;
    }
    case Object::LayerType:
    case Object::MapType:
    case Object::TerrainType:
    case Object::TilesetType:
    case Object::WangSetType:
    case Object::WangColorType:
    case Object::ObjectTemplateType:
        break;
    }

    if (objectType.isEmpty())
        return QVariant();

    for (const ObjectType &type : Object::objectTypes()) {
        if (type.name == objectType)
            if (type.defaultProperties.contains(name))
                return type.defaultProperties.value(name);
    }

    return QVariant();
}

static bool anyObjectHasProperty(const QList<Object*> &objects, const QString &name)
{
    for (Object *obj : objects) {
        if (obj->hasProperty(name))
            return true;
    }
    return false;
}

static bool propertyValueAffected(Object *currentObject,
                                  Object *changedObject,
                                  const QString &propertyName)
{
    if (currentObject == changedObject)
        return true;

    // Changed property may be inherited
    if (currentObject && currentObject->typeId() == Object::MapObjectType && changedObject->typeId() == Object::TileType) {
        auto tile = static_cast<MapObject*>(currentObject)->cell().tile();
        if (tile == changedObject && !currentObject->hasProperty(propertyName))
            return true;
    }

    return false;
}

static bool objectPropertiesRelevant(Document *document, Object *object)
{
    auto currentObject = document->currentObject();
    if (!currentObject)
        return false;

    if (currentObject == object)
        return true;

    if (currentObject->typeId() == Object::MapObjectType)
        if (static_cast<MapObject*>(currentObject)->cell().tile() == object)
            return true;

    if (document->currentObjects().contains(object))
        return true;

    return false;
}

void PropertyBrowser::propertyAdded(Object *object, const QString &name)
{
    if (!objectPropertiesRelevant(mDocument, object))
        return;
    if (mNameToProperty.contains(name)) {
        if (propertyValueAffected(mObject, object, name))
            setCustomPropertyValue(mNameToProperty[name], object->property(name));
    } else {
        QVariant value;
        if (mObject->hasProperty(name))
            value = mObject->property(name);
        else
            value = predefinedPropertyValue(mObject, name);

        createCustomProperty(name, value);
    }
    updateCustomPropertyColor(name);
}

void PropertyBrowser::propertyRemoved(Object *object, const QString &name)
{
    auto property = mNameToProperty.value(name);
    if (!property)
        return;
    if (!objectPropertiesRelevant(mDocument, object))
        return;

    QVariant predefinedValue = predefinedPropertyValue(mObject, name);

    if (!predefinedValue.isValid() &&
            !anyObjectHasProperty(mDocument->currentObjects(), name)) {
        // It's not a predefined property and no selected object has this
        // property, so delete it.

        // First move up or down the currently selected item
        QtBrowserItem *item = currentItem();
        if (item && item->property() == property) {
            const QList<QtBrowserItem *> siblings = item->parent()->children();
            if (siblings.count() > 1) {
                int currentItemIndex = siblings.indexOf(item);
                if (item == siblings.last()) {
                    setCurrentItem(siblings.at(currentItemIndex - 1));
                } else {
                    setCurrentItem(siblings.at(currentItemIndex + 1));
                }
            }
        }

        deleteCustomProperty(property);
        return;
    }

    if (propertyValueAffected(mObject, object, name)) {
        // Property deleted from the current object, so reset the value.
        setCustomPropertyValue(property, predefinedValue);
    }

    updateCustomPropertyColor(name);
}

void PropertyBrowser::propertyChanged(Object *object, const QString &name)
{
    auto property = mNameToProperty[name];
    if (!property)
        return;

    if (propertyValueAffected(mObject, object, name))
        setCustomPropertyValue(property, object->property(name));

    if (mDocument->currentObjects().contains(object))
        updateCustomPropertyColor(name);
}

void PropertyBrowser::propertiesChanged(Object *object)
{
    if (objectPropertiesRelevant(mDocument, object))
        updateCustomProperties();
}

void PropertyBrowser::selectedObjectsChanged()
{
    updateCustomProperties();
}

void PropertyBrowser::selectedLayersChanged()
{
    updateCustomProperties();
}

void PropertyBrowser::selectedTilesChanged()
{
    updateCustomProperties();
}

void PropertyBrowser::objectTypesChanged()
{
    if (mObject && mObject->typeId() == Object::MapObjectType)
        updateCustomProperties();
}

void PropertyBrowser::valueChanged(QtProperty *property, const QVariant &val)
{
    if (mUpdating)
        return;
    if (!mObject || !mDocument)
        return;
    if (!mPropertyToId.contains(property))
        return;

    const PropertyId id = mPropertyToId.value(property);

    if (id == CustomProperty) {
        QUndoStack *undoStack = mDocument->undoStack();
        undoStack->push(new SetProperty(mDocument,
                                        mDocument->currentObjects(),
                                        property->propertyName(),
                                        val));
        return;
    }

    switch (mObject->typeId()) {
    case Object::MapType:               applyMapValue(id, val); break;
    case Object::MapObjectType:         applyMapObjectValue(id, val); break;
    case Object::LayerType:             applyLayerValue(id, val); break;
    case Object::TilesetType:           applyTilesetValue(id, val); break;
    case Object::TileType:              applyTileValue(id, val); break;
    case Object::TerrainType:           applyTerrainValue(id, val); break;
    case Object::WangSetType:           applyWangSetValue(id, val); break;
    case Object::WangColorType:         applyWangColorValue(id, val); break;
    case Object::ObjectTemplateType:    break;
    }
}

void PropertyBrowser::resetProperty(QtProperty *property)
{
    switch (mVariantManager->propertyType(property)) {
    case QVariant::Color:
        // At the moment it is only possible to reset color values
        mVariantManager->setValue(property, QColor());
        break;

    default:
        qWarning() << "Resetting of property type not supported right now";
    }
}

void PropertyBrowser::addMapProperties()
{
    QtProperty *groupProperty = mGroupManager->addProperty(tr("Map"));

    QtVariantProperty *orientationProperty =
            addProperty(OrientationProperty,
                        QtVariantPropertyManager::enumTypeId(),
                        tr("Orientation"),
                        groupProperty);

    orientationProperty->setAttribute(QLatin1String("enumNames"), mOrientationNames);

    addProperty(WidthProperty, QVariant::Int, tr("Width"), groupProperty)->setEnabled(false);
    addProperty(HeightProperty, QVariant::Int, tr("Height"), groupProperty)->setEnabled(false);
    addProperty(TileWidthProperty, QVariant::Int, tr("Tile Width"), groupProperty);
    addProperty(TileHeightProperty, QVariant::Int, tr("Tile Height"), groupProperty);
    addProperty(InfiniteProperty, QVariant::Bool, tr("Infinite"), groupProperty);

    addProperty(HexSideLengthProperty, QVariant::Int, tr("Tile Side Length (Hex)"), groupProperty);

    QtVariantProperty *staggerAxisProperty =
            addProperty(StaggerAxisProperty,
                        QtVariantPropertyManager::enumTypeId(),
                        tr("Stagger Axis"),
                        groupProperty);

    staggerAxisProperty->setAttribute(QLatin1String("enumNames"), mStaggerAxisNames);

    QtVariantProperty *staggerIndexProperty =
            addProperty(StaggerIndexProperty,
                        QtVariantPropertyManager::enumTypeId(),
                        tr("Stagger Index"),
                        groupProperty);

    staggerIndexProperty->setAttribute(QLatin1String("enumNames"), mStaggerIndexNames);

    QtVariantProperty *layerFormatProperty =
            addProperty(LayerFormatProperty,
                        QtVariantPropertyManager::enumTypeId(),
                        tr("Tile Layer Format"),
                        groupProperty);

    layerFormatProperty->setAttribute(QLatin1String("enumNames"), mLayerFormatNames);

    QtVariantProperty *chunkWidthProperty = addProperty(ChunkWidthProperty, QVariant::Int, tr("Output Chunk Width"), groupProperty);
    QtVariantProperty *chunkHeightProperty = addProperty(ChunkHeightProperty, QVariant::Int, tr("Output Chunk Height"), groupProperty);

    chunkWidthProperty->setAttribute(QLatin1String("minimum"), CHUNK_SIZE_MIN);
    chunkHeightProperty->setAttribute(QLatin1String("minimum"), CHUNK_SIZE_MIN);

    QtVariantProperty *renderOrderProperty =
            addProperty(RenderOrderProperty,
                        QtVariantPropertyManager::enumTypeId(),
                        tr("Tile Render Order"),
                        groupProperty);

    addProperty(CompressionLevelProperty, QVariant::Int, tr("Compression level"), groupProperty);

    renderOrderProperty->setAttribute(QLatin1String("enumNames"), mRenderOrderNames);

    addProperty(BackgroundColorProperty, QVariant::Color, tr("Background Color"), groupProperty);
    addProperty(groupProperty);
}

static QStringList objectTypeNames()
{
    QStringList names;
    for (const ObjectType &type : Object::objectTypes())
        names.append(type.name);
    return names;
}

enum MapObjectFlags {
    ObjectHasDimensions = 0x1,
    ObjectHasTile = 0x2,
    ObjectIsText = 0x4
};

static int mapObjectFlags(const MapObject *mapObject)
{
    int flags = 0;
    if (mapObject->hasDimensions())
        flags |= ObjectHasDimensions;
    if (!mapObject->cell().isEmpty())
        flags |= ObjectHasTile;
    if (mapObject->shape() == MapObject::Text)
        flags |= ObjectIsText;
    return flags;
}

void PropertyBrowser::addMapObjectProperties()
{
    QtProperty *groupProperty = mGroupManager->addProperty(tr("Object"));

    addProperty(IdProperty, QVariant::Int, tr("ID"), groupProperty)->setEnabled(false);
    addProperty(TemplateProperty, filePathTypeId(), tr("Template"), groupProperty)->setEnabled(false);
    addProperty(NameProperty, QVariant::String, tr("Name"), groupProperty);

    QtVariantProperty *typeProperty =
            addProperty(TypeProperty, QVariant::String, tr("Type"), groupProperty);
    typeProperty->setAttribute(QLatin1String("suggestions"), objectTypeNames());

    if (mMapDocument->allowHidingObjects())
        addProperty(VisibleProperty, QVariant::Bool, tr("Visible"), groupProperty);

    addProperty(XProperty, QVariant::Double, tr("X"), groupProperty);
    addProperty(YProperty, QVariant::Double, tr("Y"), groupProperty);

    auto mapObject = static_cast<const MapObject*>(mObject);
    mMapObjectFlags = mapObjectFlags(mapObject);

    if (mMapObjectFlags & ObjectHasDimensions) {
        addProperty(WidthProperty, QVariant::Double, tr("Width"), groupProperty);
        addProperty(HeightProperty, QVariant::Double, tr("Height"), groupProperty);
    }

    bool isPoint = mapObject->shape() == MapObject::Point;
    addProperty(RotationProperty, QVariant::Double, tr("Rotation"), groupProperty)->setEnabled(!isPoint);

    if (mMapObjectFlags & ObjectHasTile) {
        QtVariantProperty *flippingProperty =
                addProperty(FlippingProperty, VariantPropertyManager::flagTypeId(),
                               tr("Flipping"), groupProperty);

        flippingProperty->setAttribute(QLatin1String("flagNames"), mFlippingFlagNames);
    }

    if (mMapObjectFlags & ObjectIsText) {
        addProperty(TextProperty, QVariant::String, tr("Text"), groupProperty)->setAttribute(QLatin1String("multiline"), true);
        addProperty(TextAlignmentProperty, VariantPropertyManager::alignmentTypeId(), tr("Alignment"), groupProperty);
        addProperty(FontProperty, QVariant::Font, tr("Font"), groupProperty);
        addProperty(WordWrapProperty, QVariant::Bool, tr("Word Wrap"), groupProperty);
        addProperty(ColorProperty, QVariant::Color, tr("Color"), groupProperty);
    }

    addProperty(groupProperty);
}

void PropertyBrowser::addLayerProperties(QtProperty *parent)
{
    addProperty(IdProperty, QVariant::Int, tr("ID"), parent)->setEnabled(false);
    addProperty(NameProperty, QVariant::String, tr("Name"), parent);
    addProperty(VisibleProperty, QVariant::Bool, tr("Visible"), parent);
    addProperty(LockedProperty, QVariant::Bool, tr("Locked"), parent);

    QtVariantProperty *opacityProperty =
            addProperty(OpacityProperty, QVariant::Double, tr("Opacity"), parent);
    opacityProperty->setAttribute(QLatin1String("minimum"), 0.0);
    opacityProperty->setAttribute(QLatin1String("maximum"), 1.0);
    opacityProperty->setAttribute(QLatin1String("singleStep"), 0.1);

    addProperty(OffsetXProperty, QVariant::Double, tr("Horizontal Offset"), parent);
    addProperty(OffsetYProperty, QVariant::Double, tr("Vertical Offset"), parent);
}

void PropertyBrowser::addTileLayerProperties()
{
    QtProperty *groupProperty = mGroupManager->addProperty(tr("Tile Layer"));
    addLayerProperties(groupProperty);
    addProperty(groupProperty);
}

void PropertyBrowser::addObjectGroupProperties()
{
    QtProperty *groupProperty = mGroupManager->addProperty(tr("Object Layer"));
    addLayerProperties(groupProperty);

    addProperty(ColorProperty, QVariant::Color, tr("Color"), groupProperty);

    QtVariantProperty *drawOrderProperty =
            addProperty(DrawOrderProperty,
                        QtVariantPropertyManager::enumTypeId(),
                        tr("Drawing Order"),
                        groupProperty);

    drawOrderProperty->setAttribute(QLatin1String("enumNames"), mDrawOrderNames);

    addProperty(groupProperty);
}

void PropertyBrowser::addImageLayerProperties()
{
    QtProperty *groupProperty = mGroupManager->addProperty(tr("Image Layer"));
    addLayerProperties(groupProperty);

    QtVariantProperty *imageSourceProperty = addProperty(ImageSourceProperty,
                                                         filePathTypeId(),
                                                         tr("Image"), groupProperty);

    imageSourceProperty->setAttribute(QLatin1String("filter"),
                                      Utils::readableImageFormatsFilter());

    addProperty(ColorProperty, QVariant::Color, tr("Transparent Color"), groupProperty);

    addProperty(groupProperty);
}

void PropertyBrowser::addGroupLayerProperties()
{
    QtProperty *groupProperty = mGroupManager->addProperty(tr("Group Layer"));
    addLayerProperties(groupProperty);
    addProperty(groupProperty);
}

void PropertyBrowser::addTilesetProperties()
{
    const Tileset *tileset = static_cast<const Tileset*>(mObject);

    QtProperty *groupProperty = mGroupManager->addProperty(tr("Tileset"));

    if (mMapDocument) {
        auto property = addProperty(FileNameProperty, filePathTypeId(), tr("Filename"), groupProperty);

        QString filter = QCoreApplication::translate("MainWindow", "All Files (*)");
        FormatHelper<TilesetFormat> helper(FileFormat::Read, filter);

        property->setAttribute(QStringLiteral("filter"), helper.filter());
    }

    QtVariantProperty *nameProperty = addProperty(NameProperty, QVariant::String, tr("Name"), groupProperty);
    nameProperty->setEnabled(mTilesetDocument);

    QtVariantProperty *tileOffsetProperty = addProperty(TileOffsetProperty, QVariant::Point, tr("Drawing Offset"), groupProperty);
    tileOffsetProperty->setEnabled(mTilesetDocument);

    QtVariantProperty *backgroundProperty = addProperty(BackgroundColorProperty, QVariant::Color, tr("Background Color"), groupProperty);
    backgroundProperty->setEnabled(mTilesetDocument);

    QtVariantProperty *orientationProperty =
            addProperty(OrientationProperty,
                        QtVariantPropertyManager::enumTypeId(),
                        tr("Orientation"),
                        groupProperty);

    orientationProperty->setAttribute(QLatin1String("enumNames"), mTilesetOrientationNames);

    QtVariantProperty *gridWidthProperty = addProperty(GridWidthProperty, QVariant::Int, tr("Grid Width"), groupProperty);
    gridWidthProperty->setEnabled(mTilesetDocument);
    gridWidthProperty->setAttribute(QLatin1String("minimum"), 1);
    QtVariantProperty *gridHeightProperty = addProperty(GridHeightProperty, QVariant::Int, tr("Grid Height"), groupProperty);
    gridHeightProperty->setEnabled(mTilesetDocument);
    gridHeightProperty->setAttribute(QLatin1String("minimum"), 1);

    QtVariantProperty *columnsProperty = addProperty(ColumnCountProperty, QVariant::Int, tr("Columns"), groupProperty);
    columnsProperty->setAttribute(QLatin1String("minimum"), 1);

    // Next properties we should add only for non 'Collection of Images' tilesets
    if (!tileset->isCollection()) {
        QtVariantProperty *parametersProperty =
                addProperty(TilesetImageParametersProperty, VariantPropertyManager::tilesetParametersTypeId(), tr("Image"), groupProperty);

        parametersProperty->setEnabled(mTilesetDocument);

        QtVariantProperty *imageSourceProperty = addProperty(ImageSourceProperty, QVariant::String, tr("Source"), parametersProperty);
        QtVariantProperty *tileWidthProperty = addProperty(TileWidthProperty, QVariant::Int, tr("Tile Width"), parametersProperty);
        QtVariantProperty *tileHeightProperty = addProperty(TileHeightProperty, QVariant::Int, tr("Tile Height"), parametersProperty);
        QtVariantProperty *marginProperty = addProperty(MarginProperty, QVariant::Int, tr("Margin"), parametersProperty);
        QtVariantProperty *spacingProperty = addProperty(SpacingProperty, QVariant::Int, tr("Spacing"), parametersProperty);
        QtVariantProperty *colorProperty = addProperty(ColorProperty, QVariant::Color, tr("Transparent Color"), parametersProperty);

        // These properties can't be directly edited. To change the parameters,
        // the TilesetParametersEdit is used.
        imageSourceProperty->setEnabled(false);
        tileWidthProperty->setEnabled(false);
        tileHeightProperty->setEnabled(false);
        marginProperty->setEnabled(false);
        spacingProperty->setEnabled(false);
        colorProperty->setEnabled(false);
    }
    addProperty(groupProperty);
}

void PropertyBrowser::addTileProperties()
{
    QtProperty *groupProperty = mGroupManager->addProperty(tr("Tile"));
    addProperty(IdProperty, QVariant::Int, tr("ID"), groupProperty)->setEnabled(false);

    QtVariantProperty *typeProperty =
            addProperty(TypeProperty, QVariant::String, tr("Type"), groupProperty);
    typeProperty->setAttribute(QLatin1String("suggestions"), objectTypeNames());
    typeProperty->setEnabled(mTilesetDocument);

    addProperty(WidthProperty, QVariant::Int, tr("Width"), groupProperty)->setEnabled(false);
    addProperty(HeightProperty, QVariant::Int, tr("Height"), groupProperty)->setEnabled(false);

    QtVariantProperty *probabilityProperty = addProperty(TileProbabilityProperty,
                                                         QVariant::Double,
                                                         tr("Probability"),
                                                         groupProperty);
    probabilityProperty->setAttribute(QLatin1String("decimals"), 3);
    probabilityProperty->setToolTip(tr("Relative chance this tile will be picked"));
    probabilityProperty->setEnabled(mTilesetDocument);

    const Tile *tile = static_cast<const Tile*>(mObject);
    if (!tile->imageSource().isEmpty()) {
        QtVariantProperty *imageSourceProperty = addProperty(ImageSourceProperty,
                                                             filePathTypeId(),
                                                             tr("Image"), groupProperty);

        imageSourceProperty->setAttribute(QLatin1String("filter"),
                                          Utils::readableImageFormatsFilter());
        imageSourceProperty->setEnabled(mTilesetDocument);
    }

    addProperty(groupProperty);
}

void PropertyBrowser::addTerrainProperties()
{
    QtProperty *groupProperty = mGroupManager->addProperty(tr("Terrain"));
    QtVariantProperty *nameProperty = addProperty(NameProperty, QVariant::String, tr("Name"), groupProperty);
    nameProperty->setEnabled(mTilesetDocument);
    addProperty(groupProperty);
}

void PropertyBrowser::addWangSetProperties()
{
    QtProperty *groupProperty = mGroupManager->addProperty(tr("Wang Set"));
    QtVariantProperty *nameProperty = addProperty(NameProperty, QVariant::String, tr("Name"), groupProperty);
    QtVariantProperty *edgeProperty = addProperty(EdgeCountProperty, QVariant::Int, tr("Edge Count"), groupProperty);
    QtVariantProperty *cornerProperty = addProperty(CornerCountProperty, QVariant::Int, tr("Corner Count"), groupProperty);

    edgeProperty->setAttribute(QLatin1String("minimum"), 1);
    edgeProperty->setAttribute(QLatin1String("maximum"), 15);
    cornerProperty->setAttribute(QLatin1String("minimum"), 1);
    cornerProperty->setAttribute(QLatin1String("maximum"), 15);

    nameProperty->setEnabled(mTilesetDocument);
    edgeProperty->setEnabled(mTilesetDocument);
    cornerProperty->setEnabled(mTilesetDocument);

    addProperty(groupProperty);
}

void PropertyBrowser::addWangColorProperties()
{
    QtProperty *groupProperty = mGroupManager->addProperty(tr("Wang Color"));
    QtVariantProperty *nameProperty = addProperty(NameProperty,
                                                  QVariant::String,
                                                  tr("Name"),
                                                  groupProperty);
    QtVariantProperty *colorProperty = addProperty(ColorProperty,
                                                   QVariant::Color,
                                                   tr("Color"),
                                                   groupProperty);
    QtVariantProperty *probabilityProperty = addProperty(WangColorProbabilityProperty,
                                                         QVariant::Double,
                                                         tr("Probability"),
                                                         groupProperty);

    probabilityProperty->setAttribute(QLatin1String("minimum"), 0.01);

    nameProperty->setEnabled(mTilesetDocument);
    colorProperty->setEnabled(mTilesetDocument);
    probabilityProperty->setEnabled(mTilesetDocument);

    addProperty(groupProperty);
}

void PropertyBrowser::applyMapValue(PropertyId id, const QVariant &val)
{
    QUndoCommand *command = nullptr;

    switch (id) {
    case TileWidthProperty:
        command = new ChangeMapProperty(mMapDocument, ChangeMapProperty::TileWidth,
                                        val.toInt());
        break;
    case TileHeightProperty:
        command = new ChangeMapProperty(mMapDocument, ChangeMapProperty::TileHeight,
                                        val.toInt());
        break;
    case InfiniteProperty: {
        bool infinite = val.toInt();

        QUndoStack *undoStack = mDocument->undoStack();
        undoStack->beginMacro(tr("Change Infinite Property"));

        if (!infinite) {
            QRect mapBounds(QPoint(0, 0), mMapDocument->map()->size());

            LayerIterator iterator(mMapDocument->map());
            while (Layer *layer = iterator.next()) {
                if (TileLayer *tileLayer = dynamic_cast<TileLayer*>(layer))
                    mapBounds = mapBounds.united(tileLayer->region().boundingRect());
            }

            if (mapBounds.size() == QSize(0, 0))
                mapBounds.setSize(QSize(1, 1));

            mMapDocument->resizeMap(mapBounds.size(), -mapBounds.topLeft(), false);
        }

        undoStack->push(new ChangeMapProperty(mMapDocument, ChangeMapProperty::Infinite,
                                              val.toInt()));
        undoStack->endMacro();
        break;
    }
    case OrientationProperty: {
        Map::Orientation orientation = static_cast<Map::Orientation>(val.toInt() + 1);
        command = new ChangeMapProperty(mMapDocument, orientation);
        break;
    }
    case HexSideLengthProperty: {
        command = new ChangeMapProperty(mMapDocument, ChangeMapProperty::HexSideLength,
                                        val.toInt());
        break;
    }
    case StaggerAxisProperty: {
        Map::StaggerAxis staggerAxis = static_cast<Map::StaggerAxis>(val.toInt());
        command = new ChangeMapProperty(mMapDocument, staggerAxis);
        break;
    }
    case StaggerIndexProperty: {
        Map::StaggerIndex staggerIndex = static_cast<Map::StaggerIndex>(val.toInt());
        command = new ChangeMapProperty(mMapDocument, staggerIndex);
        break;
    }
    case LayerFormatProperty: {
        Map::LayerDataFormat format = mLayerFormatValues.at(val.toInt());
        command = new ChangeMapProperty(mMapDocument, format);
        break;
    }
    case RenderOrderProperty: {
        Map::RenderOrder renderOrder = static_cast<Map::RenderOrder>(val.toInt());
        command = new ChangeMapProperty(mMapDocument, renderOrder);
        break;
    }
    case BackgroundColorProperty:
        command = new ChangeMapProperty(mMapDocument, val.value<QColor>());
        break;
<<<<<<< HEAD
    case ChunkWidthProperty: {
        QSize chunkSize = mMapDocument->map()->chunkSize();
        chunkSize.setWidth(val.toInt());
        command = new ChangeMapProperty(mMapDocument, chunkSize);
        break;
    }
    case ChunkHeightProperty: {
        QSize chunkSize = mMapDocument->map()->chunkSize();
        chunkSize.setHeight(val.toInt());
        command = new ChangeMapProperty(mMapDocument, chunkSize);
=======
    case CompressionLevelProperty: {
        command = new ChangeMapProperty(mMapDocument, ChangeMapProperty::Property::CompressionLevel, val.toInt());
>>>>>>> 540559c8
        break;
    }
    default:
        break;
    }

    if (command)
        mDocument->undoStack()->push(command);
}

QUndoCommand *PropertyBrowser::applyMapObjectValueTo(PropertyId id, const QVariant &val, MapObject *mapObject)
{
    QUndoCommand *command = nullptr;

    switch (id) {
    default: {
        MapObject::Property property;

        switch (id) {
        case NameProperty:          property = MapObject::NameProperty; break;
        case TypeProperty:          property = MapObject::TypeProperty; break;
        case VisibleProperty:       property = MapObject::VisibleProperty; break;
        case TextProperty:          property = MapObject::TextProperty; break;
        case FontProperty:          property = MapObject::TextFontProperty; break;
        case TextAlignmentProperty: property = MapObject::TextAlignmentProperty; break;
        case WordWrapProperty:      property = MapObject::TextWordWrapProperty; break;
        case ColorProperty:         property = MapObject::TextColorProperty; break;
        default:
            return nullptr; // unrecognized property
        }

        command = new ChangeMapObject(mDocument, mapObject, property, val);
        break;
    }
    case XProperty: {
        const QPointF oldPos = mapObject->position();
        const QPointF newPos(val.toReal(), oldPos.y());
        command = new MoveMapObject(mDocument, mapObject, newPos, oldPos);
        break;
    }
    case YProperty: {
        const QPointF oldPos = mapObject->position();
        const QPointF newPos(oldPos.x(), val.toReal());
        command = new MoveMapObject(mDocument, mapObject, newPos, oldPos);
        break;
    }
    case WidthProperty: {
        const QSizeF oldSize = mapObject->size();
        const QSizeF newSize(val.toReal(), oldSize.height());
        command = new ResizeMapObject(mDocument, mapObject, newSize, oldSize);
        break;
    }
    case HeightProperty: {
        const QSizeF oldSize = mapObject->size();
        const QSizeF newSize(oldSize.width(), val.toReal());
        command = new ResizeMapObject(mDocument, mapObject, newSize, oldSize);
        break;
    }
    case RotationProperty:
        if (mapObject->canRotate()) {
            const qreal newRotation = val.toDouble();
            const qreal oldRotation = mapObject->rotation();
            command = new RotateMapObject(mDocument, mapObject, newRotation, oldRotation);
        }
        break;
    case FlippingProperty: {
        const int flippingFlags = val.toInt();

        MapObjectCell mapObjectCell;
        mapObjectCell.object = mapObject;
        mapObjectCell.cell = mapObject->cell();
        mapObjectCell.cell.setFlippedHorizontally(flippingFlags & 1);
        mapObjectCell.cell.setFlippedVertically(flippingFlags & 2);

        command = new ChangeMapObjectCells(mDocument, { mapObjectCell });

        command->setText(QCoreApplication::translate("Undo Commands",
                                                     "Flip %n Object(s)",
                                                     nullptr,
                                                     mMapDocument->selectedObjects().size()));
        break;
    }
    }

    return command;
}

void PropertyBrowser::applyMapObjectValue(PropertyId id, const QVariant &val)
{
    MapObject *mapObject = static_cast<MapObject*>(mObject);

    QUndoCommand *command = applyMapObjectValueTo(id, val, mapObject);
    if (!command)
        return;

    mDocument->undoStack()->beginMacro(command->text());
    mDocument->undoStack()->push(command);

    for (MapObject *obj : mMapDocument->selectedObjects()) {
        if (obj != mapObject) {
            if (QUndoCommand *cmd = applyMapObjectValueTo(id, val, obj))
                mDocument->undoStack()->push(cmd);
        }
    }

    mDocument->undoStack()->endMacro();
}

void PropertyBrowser::applyLayerValue(PropertyId id, const QVariant &val)
{
    Layer *currentLayer = static_cast<Layer*>(mObject);

    QUndoCommand *command = applyLayerValueTo(id, val, currentLayer);
    if (!command)
        return;

    mDocument->undoStack()->beginMacro(command->text());
    mDocument->undoStack()->push(command);

    for (Layer *layer : mMapDocument->selectedLayers()) {
        if (layer != currentLayer) {
            if (QUndoCommand *cmd = applyLayerValueTo(id, val, layer))
                mDocument->undoStack()->push(cmd);
        }
    }

    mDocument->undoStack()->endMacro();
}

QUndoCommand *PropertyBrowser::applyLayerValueTo(PropertyBrowser::PropertyId id, const QVariant &val, Layer *layer)
{
    QUndoCommand *command = nullptr;

    switch (id) {
    case NameProperty:
        command = new SetLayerName(mMapDocument, layer, val.toString());
        break;
    case VisibleProperty:
        command = new SetLayerVisible(mMapDocument, layer, val.toBool());
        break;
    case LockedProperty:
        command = new SetLayerLocked(mMapDocument, layer, val.toBool());
        break;
    case OpacityProperty:
        command = new SetLayerOpacity(mMapDocument, layer, val.toDouble());
        break;
    case OffsetXProperty:
    case OffsetYProperty: {
        QPointF offset = layer->offset();

        if (id == OffsetXProperty)
            offset.setX(val.toDouble());
        else
            offset.setY(val.toDouble());

        command = new SetLayerOffset(mMapDocument, layer, offset);
        break;
    }
    default:
        switch (layer->layerType()) {
        case Layer::TileLayerType:
            command = applyTileLayerValueTo(id, val, static_cast<TileLayer*>(layer));
            break;
        case Layer::ObjectGroupType:
            command = applyObjectGroupValueTo(id, val, static_cast<ObjectGroup*>(layer));
            break;
        case Layer::ImageLayerType:
            command = applyImageLayerValueTo(id, val, static_cast<ImageLayer*>(layer));
            break;
        case Layer::GroupLayerType:
            command = applyGroupLayerValueTo(id, val, static_cast<GroupLayer*>(layer));
            break;
        }
        break;
    }

    return command;
}

QUndoCommand *PropertyBrowser::applyTileLayerValueTo(PropertyId id, const QVariant &val, TileLayer *tileLayer)
{
    Q_UNUSED(id)
    Q_UNUSED(val)
    Q_UNUSED(tileLayer)

    return nullptr;
}

QUndoCommand *PropertyBrowser::applyObjectGroupValueTo(PropertyId id, const QVariant &val, ObjectGroup *objectGroup)
{
    QUndoCommand *command = nullptr;

    switch (id) {
    case ColorProperty: {
        const QColor color = val.value<QColor>();
        command = new ChangeObjectGroupProperties(mMapDocument,
                                                  objectGroup,
                                                  color,
                                                  objectGroup->drawOrder());
        break;
    }
    case DrawOrderProperty: {
        ObjectGroup::DrawOrder drawOrder = static_cast<ObjectGroup::DrawOrder>(val.toInt());
        command = new ChangeObjectGroupProperties(mMapDocument,
                                                  objectGroup,
                                                  objectGroup->color(),
                                                  drawOrder);
        break;
    }
    default:
        break;
    }

    return command;
}

QUndoCommand *PropertyBrowser::applyImageLayerValueTo(PropertyId id, const QVariant &val, ImageLayer *imageLayer)
{
    QUndoCommand *command = nullptr;

    switch (id) {
    case ImageSourceProperty: {
        const FilePath imageSource = val.value<FilePath>();
        const QColor &color = imageLayer->transparentColor();
        command = new ChangeImageLayerProperties(mMapDocument,
                                                 imageLayer,
                                                 color,
                                                 imageSource.url);
        break;
    }
    case ColorProperty: {
        const QColor color = val.value<QColor>();
        const QUrl &imageSource = imageLayer->imageSource();
        command = new ChangeImageLayerProperties(mMapDocument,
                                                 imageLayer,
                                                 color,
                                                 imageSource);
        break;
    }
    default:
        break;
    }

    return command;
}

QUndoCommand *PropertyBrowser::applyGroupLayerValueTo(PropertyId id, const QVariant &val, GroupLayer *groupLayer)
{
    Q_UNUSED(id)
    Q_UNUSED(val)
    Q_UNUSED(groupLayer)

    return nullptr;
}

void PropertyBrowser::applyTilesetValue(PropertyId id, const QVariant &val)
{
    Tileset *tileset = static_cast<Tileset*>(mObject);
    QUndoStack *undoStack = mDocument->undoStack();

    switch (id) {
    case FileNameProperty: {
        FilePath filePath = val.value<FilePath>();
        QString error;
        SharedTileset newTileset = TilesetManager::instance()->loadTileset(filePath.url.toLocalFile(), &error);
        if (!newTileset) {
            QMessageBox::critical(window(), tr("Error Reading Tileset"), error);
            return;
        }

        int index = mMapDocument->map()->tilesets().indexOf(tileset->sharedPointer());
        if (index != -1)
            undoStack->push(new ReplaceTileset(mMapDocument, index, newTileset));

        break;
    }
    case NameProperty:
        Q_ASSERT(mTilesetDocument);
        undoStack->push(new RenameTileset(mTilesetDocument, val.toString()));
        break;
    case TileOffsetProperty:
        Q_ASSERT(mTilesetDocument);
        undoStack->push(new ChangeTilesetTileOffset(mTilesetDocument,
                                                    val.toPoint()));
        break;
    case OrientationProperty: {
        Q_ASSERT(mTilesetDocument);
        auto orientation = static_cast<Tileset::Orientation>(val.toInt());
        undoStack->push(new ChangeTilesetOrientation(mTilesetDocument,
                                                     orientation));
        break;
    }
    case GridWidthProperty: {
        Q_ASSERT(mTilesetDocument);
        QSize gridSize = tileset->gridSize();
        gridSize.setWidth(val.toInt());
        undoStack->push(new ChangeTilesetGridSize(mTilesetDocument,
                                                  gridSize));
        break;
    }
    case GridHeightProperty: {
        Q_ASSERT(mTilesetDocument);
        QSize gridSize = tileset->gridSize();
        gridSize.setHeight(val.toInt());
        undoStack->push(new ChangeTilesetGridSize(mTilesetDocument,
                                                  gridSize));
        break;
    }
    case ColumnCountProperty:
        Q_ASSERT(mTilesetDocument);
        undoStack->push(new ChangeTilesetColumnCount(mTilesetDocument,
                                                     val.toInt()));
        break;
    case BackgroundColorProperty:
        Q_ASSERT(mTilesetDocument);
        undoStack->push(new ChangeTilesetBackgroundColor(mTilesetDocument,
                                                         val.value<QColor>()));
        break;
    default:
        break;
    }
}

void PropertyBrowser::applyTileValue(PropertyId id, const QVariant &val)
{
    Q_ASSERT(mTilesetDocument);

    Tile *tile = static_cast<Tile*>(mObject);
    QUndoStack *undoStack = mDocument->undoStack();

    switch (id) {
    case TypeProperty:
        undoStack->push(new ChangeTileType(mTilesetDocument,
                                           mTilesetDocument->selectedTiles(),
                                           val.toString()));
        break;
    case TileProbabilityProperty:
        undoStack->push(new ChangeTileProbability(mTilesetDocument,
                                                  mTilesetDocument->selectedTiles(),
                                                  val.toFloat()));
        break;
    case ImageSourceProperty: {
        const FilePath filePath = val.value<FilePath>();
        undoStack->push(new ChangeTileImageSource(mTilesetDocument,
                                                  tile, filePath.url));
        break;
    }
    default:
        break;
    }
}

void PropertyBrowser::applyTerrainValue(PropertyId id, const QVariant &val)
{
    Q_ASSERT(mTilesetDocument);

    Terrain *terrain = static_cast<Terrain*>(mObject);

    if (id == NameProperty) {
        QUndoStack *undoStack = mDocument->undoStack();
        undoStack->push(new RenameTerrain(mTilesetDocument,
                                          terrain->id(),
                                          val.toString()));
    }
}

void PropertyBrowser::applyWangSetValue(PropertyId id, const QVariant &val)
{
    Q_ASSERT(mTilesetDocument);

    WangSet *wangSet = static_cast<WangSet*>(mObject);

    switch (id) {
    case NameProperty:
        mDocument->undoStack()->push(new RenameWangSet(mTilesetDocument,
                                                       wangSet,
                                                       val.toString()));
        break;
    case EdgeCountProperty:
        mDocument->undoStack()->push(new ChangeWangSetEdgeCount(mTilesetDocument,
                                                                wangSet,
                                                                val.toInt()));
        break;
    case CornerCountProperty:
        mDocument->undoStack()->push(new ChangeWangSetCornerCount(mTilesetDocument,
                                                                  wangSet,
                                                                  val.toInt()));
        break;
    default:
        break;
    }
}

void PropertyBrowser::applyWangColorValue(PropertyId id, const QVariant &val)
{
    Q_ASSERT(mTilesetDocument);

    WangColor *wangColor = static_cast<WangColor*>(mObject);

    switch (id) {
    case NameProperty:
        mDocument->undoStack()->push(new ChangeWangColorName(mTilesetDocument,
                                                             wangColor,
                                                             val.toString()));
        break;
    case ColorProperty:
        mDocument->undoStack()->push(new ChangeWangColorColor(mTilesetDocument,
                                                              wangColor,
                                                              val.value<QColor>()));
        break;
    case WangColorProbabilityProperty:
        mDocument->undoStack()->push(new ChangeWangColorProbability(mTilesetDocument,
                                                                    wangColor,
                                                                    val.toDouble()));
        break;
    default:
        break;
    }
}

/**
 * @warning This function does not add the property to the view.
 */
QtVariantProperty *PropertyBrowser::createProperty(PropertyId id, int type,
                                                   const QString &name)
{
    QtVariantProperty *property = mVariantManager->addProperty(type, name);
    if (!property) {
        // fall back to string property for unsupported property types
        property = mVariantManager->addProperty(QVariant::String, name);
    }

    if (type == QVariant::Bool)
        property->setAttribute(QLatin1String("textVisible"), false);
    if (type == QVariant::String && id == CustomProperty)
        property->setAttribute(QLatin1String("multiline"), true);
    if (type == QVariant::Double && id == CustomProperty)
        property->setAttribute(QLatin1String("decimals"), 9);

    mPropertyToId.insert(property, id);

    if (id != CustomProperty) {
        Q_ASSERT(!mIdToProperty.contains(id));
        mIdToProperty.insert(id, property);
    } else {
        Q_ASSERT(!mNameToProperty.contains(name));
        mNameToProperty.insert(name, property);
    }

    return property;
}

QtVariantProperty *PropertyBrowser::addProperty(PropertyId id, int type,
                                                const QString &name,
                                                QtProperty *parent)
{
    QtVariantProperty *property = createProperty(id, type, name);

    parent->addSubProperty(property);

    if (id == CustomProperty) {
        // Collapse custom color properties, to save space
        if (type == QVariant::Color)
            setExpanded(items(property).constFirst(), false);

        if (mObject->isPartOfTileset())
            property->setEnabled(mTilesetDocument);
    }

    return property;
}

QtVariantProperty *PropertyBrowser::createCustomProperty(const QString &name, const QVariant &value)
{
    // Determine the property preceding the new property, if any
    const QList<QtProperty *> properties = mCustomPropertiesGroup->subProperties();
    QtProperty *precedingProperty = nullptr;
    for (int i = 0; i < properties.size(); ++i) {
        if (properties.at(i)->propertyName() < name)
            precedingProperty = properties.at(i);
        else
            break;
    }

    mUpdating = true;
    QtVariantProperty *property = createProperty(CustomProperty, value.userType(), name);
    property->setValue(value);
    mCustomPropertiesGroup->insertSubProperty(property, precedingProperty);

    // Collapse custom color properties, to save space
    if (value.type() == QVariant::Color)
        setExpanded(items(property).constFirst(), false);

    mUpdating = false;
    return property;
}

void PropertyBrowser::deleteCustomProperty(QtVariantProperty *property)
{
    Q_ASSERT(mNameToProperty.contains(property->propertyName()));
    mNameToProperty.remove(property->propertyName());
    delete property;
}

void PropertyBrowser::setCustomPropertyValue(QtVariantProperty *property,
                                             const QVariant &value)
{
    if (value.userType() != property->valueType()) {
        // Re-creating the property is necessary to change its type
        const QString name = property->propertyName();
        const bool wasCurrent = currentItem() && currentItem()->property() == property;

        deleteCustomProperty(property);
        property = createCustomProperty(name, value);
        updateCustomPropertyColor(name);

        if (wasCurrent)
            setCurrentItem(items(property).constFirst());
    } else {
        mUpdating = true;
        property->setValue(value);
        mUpdating = false;
    }
}

void PropertyBrowser::addProperties()
{
    if (!mObject)
        return;

    mUpdating = true;

    // Add the built-in properties for each object type
    switch (mObject->typeId()) {
    case Object::MapType:               addMapProperties(); break;
    case Object::MapObjectType:         addMapObjectProperties(); break;
    case Object::LayerType:
        switch (static_cast<Layer*>(mObject)->layerType()) {
        case Layer::TileLayerType:      addTileLayerProperties();   break;
        case Layer::ObjectGroupType:    addObjectGroupProperties(); break;
        case Layer::ImageLayerType:     addImageLayerProperties();  break;
        case Layer::GroupLayerType:     addGroupLayerProperties();  break;
        }
        break;
    case Object::TilesetType:           addTilesetProperties(); break;
    case Object::TileType:              addTileProperties(); break;
    case Object::TerrainType:           addTerrainProperties(); break;
    case Object::WangSetType:           addWangSetProperties(); break;
    case Object::WangColorType:         addWangColorProperties(); break;
    case Object::ObjectTemplateType:    break;
    }

    // Make sure the color and font properties are collapsed, to save space
    if (QtProperty *colorProperty = mIdToProperty.value(ColorProperty))
        setExpanded(items(colorProperty).constFirst(), false);
    if (QtProperty *colorProperty = mIdToProperty.value(BackgroundColorProperty))
        setExpanded(items(colorProperty).constFirst(), false);
    if (QtProperty *fontProperty = mIdToProperty.value(FontProperty))
        setExpanded(items(fontProperty).constFirst(), false);

    // Add a node for the custom properties
    mCustomPropertiesGroup = mGroupManager->addProperty(tr("Custom Properties"));
    addProperty(mCustomPropertiesGroup);

    mUpdating = false;

    updateProperties();
    updateCustomProperties();
}

void PropertyBrowser::removeProperties()
{
    mVariantManager->clear();
    mGroupManager->clear();
    mPropertyToId.clear();
    mIdToProperty.clear();
    mNameToProperty.clear();
    mCustomPropertiesGroup = nullptr;
}

void PropertyBrowser::updateProperties()
{
    Q_ASSERT(mObject);

    mUpdating = true;

    switch (mObject->typeId()) {
    case Object::MapType: {
        const Map *map = static_cast<const Map*>(mObject);
        mIdToProperty[WidthProperty]->setValue(map->width());
        mIdToProperty[HeightProperty]->setValue(map->height());
        mIdToProperty[TileWidthProperty]->setValue(map->tileWidth());
        mIdToProperty[TileHeightProperty]->setValue(map->tileHeight());
        mIdToProperty[InfiniteProperty]->setValue(map->infinite());
        mIdToProperty[OrientationProperty]->setValue(map->orientation() - 1);
        mIdToProperty[HexSideLengthProperty]->setValue(map->hexSideLength());
        mIdToProperty[StaggerAxisProperty]->setValue(map->staggerAxis());
        mIdToProperty[StaggerIndexProperty]->setValue(map->staggerIndex());
        mIdToProperty[LayerFormatProperty]->setValue(map->layerDataFormat());
        mIdToProperty[CompressionLevelProperty]->setValue(map->compressionLevel());
        mIdToProperty[RenderOrderProperty]->setValue(map->renderOrder());
        mIdToProperty[BackgroundColorProperty]->setValue(map->backgroundColor());
        mIdToProperty[ChunkWidthProperty]->setValue(map->chunkSize().width());
        mIdToProperty[ChunkHeightProperty]->setValue(map->chunkSize().height());
        break;
    }
    case Object::MapObjectType: {
        const MapObject *mapObject = static_cast<const MapObject*>(mObject);
        const int flags = mapObjectFlags(mapObject);

        if (mMapObjectFlags != flags) {
            removeProperties();
            addProperties();
            return;
        }

        const QString &type = mapObject->effectiveType();
        const auto typeColorGroup = mapObject->type().isEmpty() ? QPalette::Disabled
                                                                : QPalette::Active;

        FilePath templateFilePath;
        if (auto objectTemplate = mapObject->objectTemplate())
            templateFilePath.url = QUrl::fromLocalFile(objectTemplate->fileName());

        mIdToProperty[IdProperty]->setValue(mapObject->id());
        mIdToProperty[TemplateProperty]->setValue(QVariant::fromValue(templateFilePath));
        mIdToProperty[NameProperty]->setValue(mapObject->name());
        mIdToProperty[TypeProperty]->setValue(type);
        mIdToProperty[TypeProperty]->setValueColor(palette().color(typeColorGroup, QPalette::WindowText));
        if (auto visibleProperty = mIdToProperty[VisibleProperty])
            visibleProperty->setValue(mapObject->isVisible());
        mIdToProperty[XProperty]->setValue(mapObject->x());
        mIdToProperty[YProperty]->setValue(mapObject->y());

        if (flags & ObjectHasDimensions) {
            mIdToProperty[WidthProperty]->setValue(mapObject->width());
            mIdToProperty[HeightProperty]->setValue(mapObject->height());
        }

        mIdToProperty[RotationProperty]->setValue(mapObject->rotation());

        if (flags & ObjectHasTile) {
            int flippingFlags = 0;
            if (mapObject->cell().flippedHorizontally())
                flippingFlags |= 1;
            if (mapObject->cell().flippedVertically())
                flippingFlags |= 2;
            mIdToProperty[FlippingProperty]->setValue(flippingFlags);
        }

        if (flags & ObjectIsText) {
            const auto& textData = mapObject->textData();
            mIdToProperty[TextProperty]->setValue(textData.text);
            mIdToProperty[FontProperty]->setValue(textData.font);
            mIdToProperty[TextAlignmentProperty]->setValue(QVariant::fromValue(textData.alignment));
            mIdToProperty[WordWrapProperty]->setValue(textData.wordWrap);
            mIdToProperty[ColorProperty]->setValue(textData.color);
        }
        break;
    }
    case Object::LayerType: {
        const Layer *layer = static_cast<const Layer*>(mObject);

        mIdToProperty[IdProperty]->setValue(layer->id());
        mIdToProperty[NameProperty]->setValue(layer->name());
        mIdToProperty[VisibleProperty]->setValue(layer->isVisible());
        mIdToProperty[LockedProperty]->setValue(layer->isLocked());
        mIdToProperty[OpacityProperty]->setValue(layer->opacity());
        mIdToProperty[OffsetXProperty]->setValue(layer->offset().x());
        mIdToProperty[OffsetYProperty]->setValue(layer->offset().y());

        switch (layer->layerType()) {
        case Layer::TileLayerType:
            break;
        case Layer::ObjectGroupType: {
            const ObjectGroup *objectGroup = static_cast<const ObjectGroup*>(layer);
            const QColor color = objectGroup->color();
            mIdToProperty[ColorProperty]->setValue(color);
            mIdToProperty[DrawOrderProperty]->setValue(objectGroup->drawOrder());
            break;
        }
        case Layer::ImageLayerType: {
            const ImageLayer *imageLayer = static_cast<const ImageLayer*>(layer);
            mIdToProperty[ImageSourceProperty]->setValue(QVariant::fromValue(FilePath { imageLayer->imageSource() }));
            mIdToProperty[ColorProperty]->setValue(imageLayer->transparentColor());
            break;
        }
        case Layer::GroupLayerType:
            break;
        }
        break;
    }
    case Object::TilesetType: {
        Tileset *tileset = static_cast<Tileset*>(mObject);

        if (QtVariantProperty *fileNameProperty = mIdToProperty.value(FileNameProperty))
            fileNameProperty->setValue(QVariant::fromValue(FilePath { QUrl::fromLocalFile(tileset->fileName()) }));

        mIdToProperty[BackgroundColorProperty]->setValue(tileset->backgroundColor());

        mIdToProperty[NameProperty]->setValue(tileset->name());
        mIdToProperty[TileOffsetProperty]->setValue(tileset->tileOffset());
        mIdToProperty[OrientationProperty]->setValue(tileset->orientation());
        mIdToProperty[GridWidthProperty]->setValue(tileset->gridSize().width());
        mIdToProperty[GridHeightProperty]->setValue(tileset->gridSize().height());
        mIdToProperty[ColumnCountProperty]->setValue(tileset->columnCount());
        mIdToProperty[ColumnCountProperty]->setEnabled(mTilesetDocument && tileset->isCollection());

        if (!tileset->isCollection()) {
            mIdToProperty[TilesetImageParametersProperty]->setValue(QVariant::fromValue(mTilesetDocument));
            mIdToProperty[ImageSourceProperty]->setValue(tileset->imageSource().toString(QUrl::PreferLocalFile));
            mIdToProperty[TileWidthProperty]->setValue(tileset->tileWidth());
            mIdToProperty[TileHeightProperty]->setValue(tileset->tileHeight());
            mIdToProperty[MarginProperty]->setValue(tileset->margin());
            mIdToProperty[SpacingProperty]->setValue(tileset->tileSpacing());
            mIdToProperty[ColorProperty]->setValue(tileset->transparentColor());
        }
        break;
    }
    case Object::TileType: {
        const Tile *tile = static_cast<const Tile*>(mObject);
        const QSize tileSize = tile->size();
        mIdToProperty[IdProperty]->setValue(tile->id());
        mIdToProperty[TypeProperty]->setValue(tile->type());
        mIdToProperty[WidthProperty]->setValue(tileSize.width());
        mIdToProperty[HeightProperty]->setValue(tileSize.height());
        mIdToProperty[TileProbabilityProperty]->setValue(tile->probability());
        if (QtVariantProperty *imageSourceProperty = mIdToProperty.value(ImageSourceProperty))
            imageSourceProperty->setValue(QVariant::fromValue(FilePath { tile->imageSource() }));
        break;
    }
    case Object::TerrainType: {
        const Terrain *terrain = static_cast<const Terrain*>(mObject);
        mIdToProperty[NameProperty]->setValue(terrain->name());
        break;
    }
    case Object::WangSetType: {
        const WangSet *wangSet = static_cast<const WangSet*>(mObject);
        mIdToProperty[NameProperty]->setValue(wangSet->name());
        mIdToProperty[EdgeCountProperty]->setValue(wangSet->edgeColorCount());
        mIdToProperty[CornerCountProperty]->setValue(wangSet->cornerColorCount());
        break;
    }
    case Object::WangColorType: {
        const WangColor *wangColor = static_cast<const WangColor*>(mObject);
        mIdToProperty[NameProperty]->setValue(wangColor->name());
        mIdToProperty[ColorProperty]->setValue(wangColor->color());
        mIdToProperty[WangColorProbabilityProperty]->setValue(wangColor->probability());
        break;
    }
    case Object::ObjectTemplateType:
        break;
    }

    mUpdating = false;
}

void PropertyBrowser::updateCustomProperties()
{
    if (!mObject)
        return;

    bool wasUpdating = mUpdating;
    mUpdating = true;

    qDeleteAll(mNameToProperty);
    mNameToProperty.clear();

    mCombinedProperties = mObject->properties();
    // Add properties from selected objects which mObject does not contain to mCombinedProperties.
    const auto currentObjects = mDocument->currentObjects();
    for (Object *obj : currentObjects) {
        if (obj == mObject)
            continue;

        QMapIterator<QString,QVariant> it(obj->properties());

        while (it.hasNext()) {
            it.next();
            if (!mCombinedProperties.contains(it.key()))
                mCombinedProperties.insert(it.key(), QString());
        }
    }

    QString objectType;

    switch (mObject->typeId()) {
    case Object::TileType:
        objectType = static_cast<Tile*>(mObject)->type();
        break;
    case Object::MapObjectType: {
        auto mapObject = static_cast<MapObject*>(mObject);
        objectType = mapObject->type();

        // Inherit properties from the template
        if (const MapObject *templateObject = mapObject->templateObject()) {
            QMapIterator<QString,QVariant> it(templateObject->properties());
            while (it.hasNext()) {
                it.next();
                if (!mCombinedProperties.contains(it.key()))
                    mCombinedProperties.insert(it.key(), it.value());
            }
        }

        if (Tile *tile = mapObject->cell().tile()) {
            if (objectType.isEmpty())
                objectType = tile->type();

            // Inherit properties from the tile
            QMapIterator<QString,QVariant> it(tile->properties());
            while (it.hasNext()) {
                it.next();
                if (!mCombinedProperties.contains(it.key()))
                    mCombinedProperties.insert(it.key(), it.value());
            }
        }
        break;
    }
    case Object::LayerType:
    case Object::MapType:
    case Object::TerrainType:
    case Object::TilesetType:
    case Object::WangSetType:
    case Object::WangColorType:
    case Object::ObjectTemplateType:
        break;
    }

    if (!objectType.isEmpty()) {
        // Inherit properties from the object type
        for (const ObjectType &type : Object::objectTypes()) {
            if (type.name == objectType) {
                QMapIterator<QString,QVariant> it(type.defaultProperties);
                while (it.hasNext()) {
                    it.next();
                    if (!mCombinedProperties.contains(it.key()))
                        mCombinedProperties.insert(it.key(), it.value());
                }
            }
        }
    }

    QMapIterator<QString,QVariant> it(mCombinedProperties);

    while (it.hasNext()) {
        it.next();
        QtVariantProperty *property = addProperty(CustomProperty,
                                                  it.value().userType(),
                                                  it.key(),
                                                  mCustomPropertiesGroup);

        property->setValue(it.value());
        updateCustomPropertyColor(it.key());
    }

    mUpdating = wasUpdating;
}

// If there are other objects selected check if their properties are equal. If not give them a gray color.
void PropertyBrowser::updateCustomPropertyColor(const QString &name)
{
    QtVariantProperty *property = mNameToProperty.value(name);
    if (!property)
        return;
    if (!property->isEnabled())
        return;

    QString propertyName = property->propertyName();
    QString propertyValue = property->valueText();

    const auto &objects = mDocument->currentObjects();

    QColor textColor = palette().color(QPalette::Active, QPalette::WindowText);
    QColor disabledTextColor = palette().color(QPalette::Disabled, QPalette::WindowText);

    // If one of the objects doesn't have this property then gray out the name and value.
    for (Object *obj : objects) {
        if (!obj->hasProperty(propertyName)) {
            property->setNameColor(disabledTextColor);
            property->setValueColor(disabledTextColor);
            return;
        }
    }

    // If one of the objects doesn't have the same property value then gray out the value.
    for (Object *obj : objects) {
        if (obj == mObject)
            continue;
        if (obj->property(propertyName) != propertyValue) {
            property->setNameColor(textColor);
            property->setValueColor(disabledTextColor);
            return;
        }
    }

    property->setNameColor(textColor);
    property->setValueColor(textColor);
}

void PropertyBrowser::retranslateUi()
{
    mStaggerAxisNames.clear();
    mStaggerAxisNames.append(tr("X"));
    mStaggerAxisNames.append(tr("Y"));

    mStaggerIndexNames.clear();
    mStaggerIndexNames.append(tr("Odd"));
    mStaggerIndexNames.append(tr("Even"));

    mOrientationNames.clear();
    mOrientationNames.append(QCoreApplication::translate("Tiled::NewMapDialog", "Orthogonal"));
    mOrientationNames.append(QCoreApplication::translate("Tiled::NewMapDialog", "Isometric"));
    mOrientationNames.append(QCoreApplication::translate("Tiled::NewMapDialog", "Isometric (Staggered)"));
    mOrientationNames.append(QCoreApplication::translate("Tiled::NewMapDialog", "Hexagonal (Staggered)"));

    mTilesetOrientationNames.clear();
    mTilesetOrientationNames.append(mOrientationNames.at(0));
    mTilesetOrientationNames.append(mOrientationNames.at(1));

    mLayerFormatNames.clear();
    mLayerFormatValues.clear();

    mLayerFormatNames.append(QCoreApplication::translate("PreferencesDialog", "XML"));
    mLayerFormatNames.append(QCoreApplication::translate("PreferencesDialog", "Base64 (uncompressed)"));
    mLayerFormatNames.append(QCoreApplication::translate("PreferencesDialog", "Base64 (gzip compressed)"));
    mLayerFormatNames.append(QCoreApplication::translate("PreferencesDialog", "Base64 (zlib compressed)"));
#ifdef TILED_ZSTD_SUPPORT
    mLayerFormatNames.append(QCoreApplication::translate("PreferencesDialog", "Base64 (Zstandard compressed)"));
#endif
    mLayerFormatNames.append(QCoreApplication::translate("PreferencesDialog", "CSV"));

    mLayerFormatValues.append(Map::XML);
    mLayerFormatValues.append(Map::Base64);
    mLayerFormatValues.append(Map::Base64Gzip);
    mLayerFormatValues.append(Map::Base64Zlib);
#ifdef TILED_ZSTD_SUPPORT
    mLayerFormatValues.append(Map::Base64Zstandard);
#endif
    mLayerFormatValues.append(Map::CSV);

    mRenderOrderNames.clear();
    mRenderOrderNames.append(QCoreApplication::translate("PreferencesDialog", "Right Down"));
    mRenderOrderNames.append(QCoreApplication::translate("PreferencesDialog", "Right Up"));
    mRenderOrderNames.append(QCoreApplication::translate("PreferencesDialog", "Left Down"));
    mRenderOrderNames.append(QCoreApplication::translate("PreferencesDialog", "Left Up"));

    mFlippingFlagNames.clear();
    mFlippingFlagNames.append(tr("Horizontal"));
    mFlippingFlagNames.append(tr("Vertical"));

    mDrawOrderNames.clear();
    mDrawOrderNames.append(tr("Top Down"));
    mDrawOrderNames.append(tr("Manual"));

    removeProperties();
    addProperties();
}

} // namespace Tiled<|MERGE_RESOLUTION|>--- conflicted
+++ resolved
@@ -985,7 +985,9 @@
     case BackgroundColorProperty:
         command = new ChangeMapProperty(mMapDocument, val.value<QColor>());
         break;
-<<<<<<< HEAD
+    case CompressionLevelProperty:
+        command = new ChangeMapProperty(mMapDocument, ChangeMapProperty::CompressionLevel, val.toInt());
+        break;
     case ChunkWidthProperty: {
         QSize chunkSize = mMapDocument->map()->chunkSize();
         chunkSize.setWidth(val.toInt());
@@ -996,10 +998,6 @@
         QSize chunkSize = mMapDocument->map()->chunkSize();
         chunkSize.setHeight(val.toInt());
         command = new ChangeMapProperty(mMapDocument, chunkSize);
-=======
-    case CompressionLevelProperty: {
-        command = new ChangeMapProperty(mMapDocument, ChangeMapProperty::Property::CompressionLevel, val.toInt());
->>>>>>> 540559c8
         break;
     }
     default:
