/*
 * mainwindow.cpp
 * Copyright 2008-2015, Thorbjørn Lindeijer <thorbjorn@lindeijer.nl>
 * Copyright 2008, Roderic Morris <roderic@ccs.neu.edu>
 * Copyright 2009-2010, Jeff Bland <jksb@member.fsf.org>
 * Copyright 2009, Dennis Honeyman <arcticuno@gmail.com>
 * Copyright 2009, Christian Henz <chrhenz@gmx.de>
 * Copyright 2010, Andrew G. Crowell <overkill9999@gmail.com>
 * Copyright 2010-2011, Stefan Beller <stefanbeller@googlemail.com>
 * Copyright 2016, Mamed Ibrahimov <ibramlab@gmail.com>
 *
 * This file is part of Tiled.
 *
 * This program is free software; you can redistribute it and/or modify it
 * under the terms of the GNU General Public License as published by the Free
 * Software Foundation; either version 2 of the License, or (at your option)
 * any later version.
 *
 * This program is distributed in the hope that it will be useful, but WITHOUT
 * ANY WARRANTY; without even the implied warranty of MERCHANTABILITY or
 * FITNESS FOR A PARTICULAR PURPOSE.  See the GNU General Public License for
 * more details.
 *
 * You should have received a copy of the GNU General Public License along with
 * this program. If not, see <http://www.gnu.org/licenses/>.
 */

#include "mainwindow.h"
#include "ui_mainwindow.h"

#include "aboutdialog.h"
#include "actionmanager.h"
#include "addremovetileset.h"
#include "automappingmanager.h"
#include "commandbutton.h"
#include "commandmanager.h"
#include "consoledock.h"
#include "documentmanager.h"
#include "exportasimagedialog.h"
#include "exporthelper.h"
#include "languagemanager.h"
#include "layer.h"
#include "mapdocumentactionhandler.h"
#include "mapdocument.h"
#include "mapeditor.h"
#include "mapformat.h"
#include "map.h"
#include "mapobject.h"
#include "maprenderer.h"
#include "mapscene.h"
#include "mapview.h"
#include "minimaprenderer.h"
#include "newmapdialog.h"
#include "newtilesetdialog.h"
#include "objectgroup.h"
#include "objecttypeseditor.h"
#include "offsetmapdialog.h"
#include "patreondialog.h"
#include "pluginmanager.h"
#include "resizedialog.h"
#include "templatemanager.h"
#include "terrain.h"
#include "tile.h"
#include "tilelayer.h"
#include "tileset.h"
#include "tilesetdocument.h"
#include "tileseteditor.h"
#include "tilesetmanager.h"
#include "tmxmapformat.h"
#include "undodock.h"
#include "utils.h"
#include "worldmanager.h"
#include "zoomable.h"

#ifdef Q_OS_MAC
#include "macsupport.h"
#endif

#include <QCloseEvent>
#include <QDesktopServices>
#include <QFileDialog>
#include <QLabel>
#include <QMessageBox>
#include <QMimeData>
#include <QRegExp>
#include <QSessionManager>
#include <QShortcut>
#include <QTextStream>
#include <QToolBar>
#include <QToolButton>
#include <QUndoGroup>
#include <QUndoStack>
#include <QUndoView>

#ifdef Q_OS_WIN
#include <QtPlatformHeaders\QWindowsWindowFunctions>
#endif

using namespace Tiled;
using namespace Tiled::Internal;
using namespace Tiled::Utils;


namespace {

template <typename Format>
struct ExportDetails
{
    Format *mFormat = nullptr;
    QString mFileName;

    ExportDetails() {}
    ExportDetails(Format *format, const QString& fileName)
        : mFormat(format)
        , mFileName(fileName)
    {}

    bool isValid() const { return mFormat != nullptr; }
};

template <typename Format>
ExportDetails<Format> chooseExportDetails(const QString &fileName,
                                          const QString &lastExportName,
                                          const QString &lastExportFilter,
                                          QWidget* window,
                                          QFileDialog::Options options = QFileDialog::Options())
{
    FormatHelper<Format> helper(FileFormat::Write, MainWindow::tr("All Files (*)"));

    Preferences *pref = Preferences::instance();

    QString selectedFilter = lastExportFilter;
    QString suggestedFilename = lastExportName;

    if (suggestedFilename.isEmpty()) {
        QFileInfo baseNameInfo = QFileInfo(fileName);
        QString baseName = baseNameInfo.baseName();

        QRegExp extensionFinder(QLatin1String("\\(\\*\\.([^\\)\\s]*)"));
        extensionFinder.indexIn(selectedFilter);
        const QString extension = extensionFinder.cap(1);

        QString lastExportedFilePath = pref->lastPath(Preferences::ExportedFile);

        suggestedFilename = lastExportedFilePath
                            + QLatin1String("/") + baseName
                            + QLatin1Char('.') + extension;
    }

    // No need to confirm overwrite here since it'll be prompted below
    QString exportToFileName = QFileDialog::getSaveFileName(window, MainWindow::tr("Export As..."),
                                                    suggestedFilename,
                                                    helper.filter(),
                                                    &selectedFilter,
                                                    options);
    if (exportToFileName.isEmpty())
        return ExportDetails<Format>();

    // If a specific filter was selected, use that format
    Format *chosenFormat = helper.formatByNameFilter(selectedFilter);

    // If not, try to find the file extension among the name filters
    QString suffix = QFileInfo(exportToFileName).completeSuffix();
    if (!chosenFormat && !suffix.isEmpty()) {
        suffix.prepend(QLatin1String("*."));

        for (Format *format : helper.formats()) {
            if (format->nameFilter().contains(suffix, Qt::CaseInsensitive)) {
                if (chosenFormat) {
                    QMessageBox::warning(window, MainWindow::tr("Non-unique file extension"),
                                         MainWindow::tr("Non-unique file extension.\n"
<<<<<<< HEAD
                                                        "Please select specific format."));
                    return chooseExportDetails<Format>(exportToFileName, lastExportName, lastExportFilter, window);
=======
                                                    "Please select specific format."));
                    return chooseExportDetails<Format>(exportToFileName, lastExportName, lastExportFilter, window, options);
>>>>>>> fc20e385
                } else {
                    chosenFormat = format;
                }
            }
        }
    }

    if (!chosenFormat) {
        QMessageBox::critical(window, MainWindow::tr("Unknown File Format"),
                              MainWindow::tr("The given filename does not have any known "
                                             "file extension."));
        return ExportDetails<Format>();
    }

    return ExportDetails<Format>(chosenFormat, exportToFileName);
}

} // namespace


MainWindow::MainWindow(QWidget *parent, Qt::WindowFlags flags)
    : QMainWindow(parent, flags)
    , mActionManager(new ActionManager)
    , mUi(new Ui::MainWindow)
    , mActionHandler(new MapDocumentActionHandler(this))
    , mConsoleDock(new ConsoleDock(this))
    , mObjectTypesEditor(new ObjectTypesEditor(this))
    , mAutomappingManager(new AutomappingManager(this))
    , mDocumentManager(DocumentManager::instance())
{
    mUi->setupUi(this);

    ActionManager::registerAction(mUi->actionNewMap, "file.new_map");
    ActionManager::registerAction(mUi->actionNewTileset, "file.new_tileset");

    auto *mapEditor = new MapEditor;
    auto *tilesetEditor = new TilesetEditor;

    connect(mapEditor, &Editor::enabledStandardActionsChanged, this, &MainWindow::updateActions);
    connect(tilesetEditor, &Editor::enabledStandardActionsChanged, this, &MainWindow::updateActions);

    mDocumentManager->setEditor(Document::MapDocumentType, mapEditor);
    mDocumentManager->setEditor(Document::TilesetDocumentType, tilesetEditor);

    setCentralWidget(mDocumentManager->widget());

#ifdef Q_OS_MAC
    MacSupport::addFullscreen(this);
#endif

#if QT_VERSION >= 0x050600
    setDockOptions(dockOptions() | QMainWindow::GroupedDragging);
#endif

    Preferences *preferences = Preferences::instance();

    QIcon redoIcon(QLatin1String(":images/16x16/edit-redo.png"));
    QIcon undoIcon(QLatin1String(":images/16x16/edit-undo.png"));

#ifndef Q_OS_MAC
    QIcon tiledIcon(QLatin1String(":images/16x16/tiled.png"));
    tiledIcon.addFile(QLatin1String(":images/32x32/tiled.png"));
    setWindowIcon(tiledIcon);
#endif

    QUndoGroup *undoGroup = mDocumentManager->undoGroup();
    QAction *undoAction = undoGroup->createUndoAction(this, tr("Undo"));
    QAction *redoAction = undoGroup->createRedoAction(this, tr("Redo"));
    redoAction->setIcon(redoIcon);
    undoAction->setIcon(undoIcon);
    connect(undoGroup, &QUndoGroup::cleanChanged, this, &MainWindow::updateWindowTitle);

    addDockWidget(Qt::BottomDockWidgetArea, mConsoleDock);

    mConsoleDock->setVisible(false);

    mUi->actionNewMap->setShortcuts(QKeySequence::New);
    mUi->actionOpen->setShortcuts(QKeySequence::Open);
    mUi->actionSave->setShortcuts(QKeySequence::Save);
    mUi->actionClose->setShortcuts(QKeySequence::Close);
    mUi->actionQuit->setShortcuts(QKeySequence::Quit);
    mUi->actionCut->setShortcuts(QKeySequence::Cut);
    mUi->actionCopy->setShortcuts(QKeySequence::Copy);
    mUi->actionPaste->setShortcuts(QKeySequence::Paste);
    QList<QKeySequence> deleteKeys = QKeySequence::keyBindings(QKeySequence::Delete);
    deleteKeys.removeAll(Qt::Key_D | Qt::ControlModifier);  // used as "duplicate" shortcut
#ifdef Q_OS_OSX
    // Add the Backspace key as primary shortcut for Delete, which seems to be
    // the expected one for OS X.
    if (!deleteKeys.contains(QKeySequence(Qt::Key_Backspace)))
        deleteKeys.prepend(QKeySequence(Qt::Key_Backspace));
#endif
    mUi->actionDelete->setShortcuts(deleteKeys);

    QList<QKeySequence> redoShortcuts = QKeySequence::keyBindings(QKeySequence::Redo);
    const QKeySequence ctrlY(Qt::Key_Y | Qt::ControlModifier);
    if (!redoShortcuts.contains(ctrlY))
        redoShortcuts.append(ctrlY);

    undoAction->setShortcuts(QKeySequence::Undo);
    redoAction->setShortcuts(redoShortcuts);

    auto snappingGroup = new QActionGroup(this);
    mUi->actionSnapNothing->setActionGroup(snappingGroup);
    mUi->actionSnapToGrid->setActionGroup(snappingGroup);
    mUi->actionSnapToFineGrid->setActionGroup(snappingGroup);
    mUi->actionSnapToPixels->setActionGroup(snappingGroup);

    mUi->actionShowGrid->setChecked(preferences->showGrid());
    mUi->actionShowTileObjectOutlines->setChecked(preferences->showTileObjectOutlines());
    mUi->actionShowTileAnimations->setChecked(preferences->showTileAnimations());
    mUi->actionSnapToGrid->setChecked(preferences->snapToGrid());
    mUi->actionSnapToFineGrid->setChecked(preferences->snapToFineGrid());
    mUi->actionSnapToPixels->setChecked(preferences->snapToPixels());
    mUi->actionHighlightCurrentLayer->setChecked(preferences->highlightCurrentLayer());
    mUi->actionHighlightHoveredObject->setChecked(preferences->highlightHoveredObject());
    mUi->actionAutoMapWhileDrawing->setChecked(preferences->automappingDrawing());

#ifdef Q_OS_MAC
    mUi->actionFullScreen->setShortcuts(QKeySequence::FullScreen);
#endif

    QActionGroup *objectLabelVisibilityGroup = new QActionGroup(this);
    mUi->actionNoLabels->setActionGroup(objectLabelVisibilityGroup);
    mUi->actionLabelsForSelectedObjects->setActionGroup(objectLabelVisibilityGroup);
    mUi->actionLabelsForAllObjects->setActionGroup(objectLabelVisibilityGroup);

    switch (preferences->objectLabelVisibility()) {
    case Preferences::NoObjectLabels:
        mUi->actionNoLabels->setChecked(true);
        break;
    case Preferences::SelectedObjectLabels:
        mUi->actionLabelsForSelectedObjects->setChecked(true);
        break;
    case Preferences::AllObjectLabels:
        mUi->actionLabelsForAllObjects->setChecked(true);
        break;
    }

    connect(objectLabelVisibilityGroup, &QActionGroup::triggered,
            this, &MainWindow::labelVisibilityActionTriggered);

    mUi->actionLabelForHoveredObject->setChecked(preferences->labelForHoveredObject());
    connect(mUi->actionLabelForHoveredObject, &QAction::triggered,
            preferences, &Preferences::setLabelForHoveredObject);

    QShortcut *reloadTilesetsShortcut = new QShortcut(QKeySequence(tr("Ctrl+T")), this);
    connect(reloadTilesetsShortcut, &QShortcut::activated,
            this, &MainWindow::reloadTilesetImages);

    // Make sure Ctrl+= also works for zooming in
    QList<QKeySequence> keys = QKeySequence::keyBindings(QKeySequence::ZoomIn);
    keys += QKeySequence(tr("Ctrl+="));
    keys += QKeySequence(tr("+"));
    mUi->actionZoomIn->setShortcuts(keys);
    keys = QKeySequence::keyBindings(QKeySequence::ZoomOut);
    keys += QKeySequence(tr("-"));
    mUi->actionZoomOut->setShortcuts(keys);

    mUi->menuEdit->insertAction(mUi->actionCut, undoAction);
    mUi->menuEdit->insertAction(mUi->actionCut, redoAction);
    mUi->menuEdit->insertSeparator(mUi->actionCut);
    mUi->menuEdit->insertAction(mUi->actionPreferences,
                                mActionHandler->actionSelectAll());
    mUi->menuEdit->insertAction(mUi->actionPreferences,
                                mActionHandler->actionSelectInverse());
    mUi->menuEdit->insertAction(mUi->actionPreferences,
                                mActionHandler->actionSelectNone());
    mUi->menuEdit->insertSeparator(mUi->actionPreferences);

    mUi->menuMap->insertAction(mUi->actionOffsetMap,
                               mActionHandler->actionCropToSelection());

    mUi->menuMap->insertAction(mUi->actionOffsetMap,
                               mActionHandler->actionAutocrop());

    mLayerMenu = new QMenu(tr("&Layer"), this);
    mNewLayerMenu = mActionHandler->createNewLayerMenu(mLayerMenu);
    mGroupLayerMenu = mActionHandler->createGroupLayerMenu(mLayerMenu);
    mLayerMenu->addMenu(mNewLayerMenu);
    mLayerMenu->addMenu(mGroupLayerMenu);
    mLayerMenu->addAction(mActionHandler->actionDuplicateLayers());
    mLayerMenu->addAction(mActionHandler->actionMergeLayerDown());
    mLayerMenu->addAction(mActionHandler->actionRemoveLayers());
    mLayerMenu->addSeparator();
    mLayerMenu->addAction(mActionHandler->actionSelectPreviousLayer());
    mLayerMenu->addAction(mActionHandler->actionSelectNextLayer());
    mLayerMenu->addAction(mActionHandler->actionMoveLayersUp());
    mLayerMenu->addAction(mActionHandler->actionMoveLayersDown());
    mLayerMenu->addSeparator();
    mLayerMenu->addAction(mActionHandler->actionToggleOtherLayers());
    mLayerMenu->addAction(mActionHandler->actionToggleLockOtherLayers());
    mLayerMenu->addSeparator();
    mLayerMenu->addAction(mActionHandler->actionLayerProperties());

    menuBar()->insertMenu(mUi->menuHelp->menuAction(), mLayerMenu);

    connect(mUi->actionNewMap, &QAction::triggered, this, &MainWindow::newMap);
    connect(mUi->actionNewTileset, &QAction::triggered, this, [this] { newTileset(); });
    connect(mUi->actionOpen, &QAction::triggered, this, &MainWindow::openFileDialog);
    connect(mUi->actionClearRecentFiles, &QAction::triggered, preferences, &Preferences::clearRecentFiles);
    connect(mUi->actionSave, &QAction::triggered, this, &MainWindow::saveFile);
    connect(mUi->actionSaveAs, &QAction::triggered, this, &MainWindow::saveFileAs);
    connect(mUi->actionSaveAll, &QAction::triggered, this, &MainWindow::saveAll);
    connect(mUi->actionExportAsImage, &QAction::triggered, this, &MainWindow::exportAsImage);
    connect(mUi->actionExport, &QAction::triggered, this, &MainWindow::export_);
    connect(mUi->actionExportAs, &QAction::triggered, this, &MainWindow::exportAs);
    connect(mUi->actionReload, &QAction::triggered, this, &MainWindow::reload);
    connect(mUi->actionClose, &QAction::triggered, this, &MainWindow::closeFile);
    connect(mUi->actionCloseAll, &QAction::triggered, this, &MainWindow::closeAllFiles);
    connect(mUi->actionQuit, &QAction::triggered, this, &QWidget::close);

    connect(mUi->actionCut, &QAction::triggered, this, &MainWindow::cut);
    connect(mUi->actionCopy, &QAction::triggered, this, &MainWindow::copy);
    connect(mUi->actionPaste, &QAction::triggered, this, &MainWindow::paste);
    connect(mUi->actionPasteInPlace, &QAction::triggered, this, &MainWindow::pasteInPlace);
    connect(mUi->actionDelete, &QAction::triggered, this, &MainWindow::delete_);
    connect(mUi->actionPreferences, &QAction::triggered, this, &MainWindow::openPreferences);

    connect(mUi->actionShowGrid, &QAction::toggled,
            preferences, &Preferences::setShowGrid);
    connect(mUi->actionShowTileObjectOutlines, &QAction::toggled,
            preferences, &Preferences::setShowTileObjectOutlines);
    connect(mUi->actionShowTileAnimations, &QAction::toggled,
            preferences, &Preferences::setShowTileAnimations);
    connect(mUi->actionSnapToGrid, &QAction::toggled,
            preferences, &Preferences::setSnapToGrid);
    connect(mUi->actionSnapToFineGrid, &QAction::toggled,
            preferences, &Preferences::setSnapToFineGrid);
    connect(mUi->actionSnapToPixels, &QAction::toggled,
            preferences, &Preferences::setSnapToPixels);
    connect(mUi->actionHighlightCurrentLayer, &QAction::toggled,
            preferences, &Preferences::setHighlightCurrentLayer);
    connect(mUi->actionHighlightHoveredObject, &QAction::toggled,
            preferences, &Preferences::setHighlightHoveredObject);
    connect(mUi->actionZoomIn, &QAction::triggered, this, &MainWindow::zoomIn);
    connect(mUi->actionZoomOut, &QAction::triggered, this, &MainWindow::zoomOut);
    connect(mUi->actionZoomNormal, &QAction::triggered, this, &MainWindow::zoomNormal);
    connect(mUi->actionFullScreen, &QAction::toggled, this, &MainWindow::setFullScreen);
    connect(mUi->actionClearView, &QAction::toggled, this, &MainWindow::toggleClearView);

    CommandManager::instance()->registerMenu(mUi->menuCommand);

    connect(mUi->actionAddExternalTileset, &QAction::triggered,
            this, &MainWindow::addExternalTileset);
    connect(mUi->actionLoadWorld, &QAction::triggered, this, [this,preferences]{
        QString lastPath = preferences->lastPath(Preferences::WorldFile);
        QString worldFile = QFileDialog::getOpenFileName(this, tr("Load World"), lastPath);
        if (worldFile.isEmpty())
            return;

        preferences->setLastPath(Preferences::WorldFile, QFileInfo(worldFile).path());
        QString errorString;
        if (!WorldManager::instance().loadWorld(worldFile, &errorString)) {
            QMessageBox::critical(this, tr("Error Loading World"), errorString);
        } else {
            const auto worldFiles = WorldManager::instance().loadedWorldFiles();
            mSettings.setValue(QLatin1String("LoadedWorlds"), QVariant(worldFiles));
            mUi->menuUnloadWorld->setEnabled(!worldFiles.isEmpty());
        }
    });
    connect(mUi->menuUnloadWorld, &QMenu::aboutToShow, this, [this] {
        mUi->menuUnloadWorld->clear();

        const auto worldFiles = WorldManager::instance().loadedWorldFiles();
        for (const QString &fileName : worldFiles) {
            QAction *unloadAction = mUi->menuUnloadWorld->addAction(fileName);
            connect(unloadAction, &QAction::triggered, this, [this,fileName] {
                WorldManager::instance().unloadWorld(fileName);
                const auto worldFiles = WorldManager::instance().loadedWorldFiles();
                mSettings.setValue(QLatin1String("LoadedWorlds"), QVariant(worldFiles));
                mUi->menuUnloadWorld->setEnabled(!worldFiles.isEmpty());
            });
        }
    });
    connect(mUi->actionResizeMap, &QAction::triggered, this, &MainWindow::resizeMap);
    connect(mUi->actionOffsetMap, &QAction::triggered, this, &MainWindow::offsetMap);
    connect(mUi->actionAutoMap, &QAction::triggered,
            mAutomappingManager, &AutomappingManager::autoMap);
    connect(mUi->actionAutoMapWhileDrawing, &QAction::toggled,
            preferences, &Preferences::setAutomappingDrawing);
    connect(mUi->actionMapProperties, &QAction::triggered,
            this, &MainWindow::editMapProperties);

    connect(mUi->actionTilesetProperties, &QAction::triggered,
            this, &MainWindow::editTilesetProperties);

    connect(mUi->actionDocumentation, &QAction::triggered, this, &MainWindow::openDocumentation);
    connect(mUi->actionBecomePatron, &QAction::triggered, this, &MainWindow::becomePatron);
    connect(mUi->actionAbout, &QAction::triggered, this, &MainWindow::aboutTiled);

    mUi->menuUnloadWorld->setEnabled(!WorldManager::instance().worlds().isEmpty());

    // Add recent file actions to the recent files menu
    for (auto &action : mRecentFiles) {
         action = new QAction(this);
         mUi->menuRecentFiles->insertAction(mUi->actionClearRecentFiles,
                                            action);
         action->setVisible(false);
         connect(action, &QAction::triggered,
                 this, &MainWindow::openRecentFile);
    }
    mUi->menuRecentFiles->insertSeparator(mUi->actionClearRecentFiles);

    setThemeIcon(mUi->menuNew, "document-new");
    setThemeIcon(mUi->actionOpen, "document-open");
    setThemeIcon(mUi->menuRecentFiles, "document-open-recent");
    setThemeIcon(mUi->actionClearRecentFiles, "edit-clear");
    setThemeIcon(mUi->actionSave, "document-save");
    setThemeIcon(mUi->actionSaveAs, "document-save-as");
    setThemeIcon(mUi->actionClose, "window-close");
    setThemeIcon(mUi->actionQuit, "application-exit");
    setThemeIcon(mUi->actionCut, "edit-cut");
    setThemeIcon(mUi->actionCopy, "edit-copy");
    setThemeIcon(mUi->actionPaste, "edit-paste");
    setThemeIcon(mUi->actionDelete, "edit-delete");
    setThemeIcon(redoAction, "edit-redo");
    setThemeIcon(undoAction, "edit-undo");
    setThemeIcon(mUi->actionZoomIn, "zoom-in");
    setThemeIcon(mUi->actionZoomOut, "zoom-out");
    setThemeIcon(mUi->actionZoomNormal, "zoom-original");
    setThemeIcon(mUi->actionResizeMap, "document-page-setup");
    setThemeIcon(mUi->actionMapProperties, "document-properties");
    setThemeIcon(mUi->actionDocumentation, "help-contents");
    setThemeIcon(mUi->actionAbout, "help-about");


    // Add the 'Views and Toolbars' submenu. This needs to happen after all
    // the dock widgets and toolbars have been added to the main window.
    mViewsAndToolbarsMenu = new QMenu(this);
    mViewsAndToolbarsAction = new QAction(tr("Views and Toolbars"), this);
    mViewsAndToolbarsAction->setMenu(mViewsAndToolbarsMenu);

    mResetToDefaultLayout = new QAction(tr("Reset to Default Layout"), this);

    mShowObjectTypesEditor = new QAction(tr("Object Types Editor"), this);
    mShowObjectTypesEditor->setCheckable(true);
    mUi->menuView->insertAction(mUi->actionShowGrid, mViewsAndToolbarsAction);
    mUi->menuView->insertAction(mUi->actionShowGrid, mShowObjectTypesEditor);
    mUi->menuView->insertSeparator(mUi->actionShowGrid);

    mUi->menuTileset->insertAction(mUi->actionTilesetProperties, tilesetEditor->showAnimationEditor());
    mUi->menuTileset->insertAction(mUi->actionTilesetProperties, tilesetEditor->editCollisionAction());
    mUi->menuTileset->insertAction(mUi->actionTilesetProperties, tilesetEditor->editTerrainAction());
    mUi->menuTileset->insertSeparator(mUi->actionTilesetProperties);
    mUi->menuTileset->insertAction(mUi->actionTilesetProperties, tilesetEditor->addTilesAction());
    mUi->menuTileset->insertAction(mUi->actionTilesetProperties, tilesetEditor->removeTilesAction());
    mUi->menuTileset->insertSeparator(mUi->actionTilesetProperties);

    connect(mViewsAndToolbarsMenu, &QMenu::aboutToShow,
            this, &MainWindow::updateViewsAndToolbarsMenu);

    connect(mShowObjectTypesEditor, &QAction::toggled,
            mObjectTypesEditor, &QWidget::setVisible);
    connect(mObjectTypesEditor, &ObjectTypesEditor::closed,
            this, &MainWindow::onObjectTypesEditorClosed);

    connect(ClipboardManager::instance(), &ClipboardManager::hasMapChanged,
            this, &MainWindow::updateActions);

    connect(mDocumentManager, &DocumentManager::fileOpenRequested,
            this, [this] (const QString &path) { openFile(path); });
    connect(mDocumentManager, &DocumentManager::fileOpenDialogRequested,
            this, &MainWindow::openFileDialog);
    connect(mDocumentManager, &DocumentManager::fileSaveRequested,
            this, &MainWindow::saveFile);
    connect(mDocumentManager, &DocumentManager::currentDocumentChanged,
            this, &MainWindow::documentChanged);
    connect(mDocumentManager, &DocumentManager::documentCloseRequested,
            this, &MainWindow::closeDocument);
    connect(mDocumentManager, &DocumentManager::reloadError,
            this, &MainWindow::reloadError);

    connect(mResetToDefaultLayout, &QAction::triggered, this, &MainWindow::resetToDefaultLayout);

    QShortcut *switchToLeftDocument = new QShortcut(tr("Alt+Left"), this);
    connect(switchToLeftDocument, &QShortcut::activated,
            mDocumentManager, &DocumentManager::switchToLeftDocument);
    QShortcut *switchToLeftDocument1 = new QShortcut(tr("Ctrl+Shift+Tab"), this);
    connect(switchToLeftDocument1, &QShortcut::activated,
            mDocumentManager, &DocumentManager::switchToLeftDocument);

    QShortcut *switchToRightDocument = new QShortcut(tr("Alt+Right"), this);
    connect(switchToRightDocument, &QShortcut::activated,
            mDocumentManager, &DocumentManager::switchToRightDocument);
    QShortcut *switchToRightDocument1 = new QShortcut(tr("Ctrl+Tab"), this);
    connect(switchToRightDocument1, &QShortcut::activated,
            mDocumentManager, &DocumentManager::switchToRightDocument);

    connect(qApp, &QApplication::commitDataRequest, this, &MainWindow::commitData);

    QShortcut *copyPositionShortcut = new QShortcut(tr("Alt+C"), this);
    connect(copyPositionShortcut, &QShortcut::activated,
            mActionHandler, &MapDocumentActionHandler::copyPosition);

    updateActions();
    updateZoomActions();
    readSettings();

    connect(mAutomappingManager, &AutomappingManager::warningsOccurred,
            this, &MainWindow::autoMappingWarning);
    connect(mAutomappingManager, &AutomappingManager::errorsOccurred,
            this, &MainWindow::autoMappingError);

#ifdef Q_OS_WIN
    connect(preferences, &Preferences::useOpenGLChanged, this, &MainWindow::ensureHasBorderInFullScreen);
#endif

    connect(preferences, &Preferences::recentFilesChanged, this, &MainWindow::updateRecentFilesMenu);

    QTimer::singleShot(500, this, [this,preferences]() {
        if (preferences->shouldShowPatreonDialog())
            becomePatron();
    });
}

MainWindow::~MainWindow()
{
    mDocumentManager->closeAllDocuments();

    // This needs to happen before deleting the TilesetManager, otherwise
    // tileset references may remain. It also needs to be done before deleting
    // the Preferences.
    mDocumentManager->deleteEditor(Document::MapDocumentType);
    mDocumentManager->deleteEditor(Document::TilesetDocumentType);

    DocumentManager::deleteInstance();
    TemplateManager::deleteInstance();
    TilesetManager::deleteInstance();
    Preferences::deleteInstance();
    LanguageManager::deleteInstance();
    PluginManager::deleteInstance();
    ClipboardManager::deleteInstance();
    CommandManager::deleteInstance();

    delete mUi;
}

void MainWindow::commitData(QSessionManager &manager)
{
    // Play nice with session management and cancel shutdown process when user
    // requests this
    if (manager.allowsInteraction())
        if (!confirmAllSave())
            manager.cancel();
}

bool MainWindow::event(QEvent *event)
{
#ifdef Q_OS_WIN
    if (event->type() == QEvent::WinIdChange)
        ensureHasBorderInFullScreen();
#endif

    return QMainWindow::event(event);
}

void MainWindow::closeEvent(QCloseEvent *event)
{
    if (confirmAllSave()) {
        // Make sure user won't end up in Clear View mode on next launch
        toggleClearView(false);
        writeSettings();
        event->accept();
    } else {
        event->ignore();
    }
}

void MainWindow::changeEvent(QEvent *event)
{
    QMainWindow::changeEvent(event);
    switch (event->type()) {
    case QEvent::LanguageChange:
        mUi->retranslateUi(this);
        retranslateUi();
        break;
    case QEvent::WindowStateChange:
        mUi->actionFullScreen->setChecked(isFullScreen());
        break;
    default:
        break;
    }
}

void MainWindow::keyPressEvent(QKeyEvent *event)
{
    if (event->key() == Qt::Key_Space && !event->isAutoRepeat())
        if (MapView *mapView = mDocumentManager->currentMapView())
            mapView->setHandScrolling(true);
}

void MainWindow::keyReleaseEvent(QKeyEvent *event)
{
    if (event->key() == Qt::Key_Space && !event->isAutoRepeat())
        if (MapView *mapView = mDocumentManager->currentMapView())
            mapView->setHandScrolling(false);
}

void MainWindow::dragEnterEvent(QDragEnterEvent *e)
{
    const QList<QUrl> urls = e->mimeData()->urls();
    if (!urls.isEmpty() && !urls.at(0).toLocalFile().isEmpty())
        e->accept();
}

void MainWindow::dropEvent(QDropEvent *e)
{
    const auto urls = e->mimeData()->urls();
    for (const QUrl &url : urls)
        openFile(url.toLocalFile());
}

void MainWindow::newMap()
{
    NewMapDialog newMapDialog(this);
    auto mapDocument = newMapDialog.createMap();

    if (!mapDocument)
        return;

    if (!mDocumentManager->saveDocumentAs(mapDocument.data()))
        return;

    mDocumentManager->addDocument(mapDocument);
}

bool MainWindow::openFile(const QString &fileName, FileFormat *fileFormat)
{
    if (fileName.isEmpty())
        return false;

    // Select existing document if this file is already open
    int documentIndex = mDocumentManager->findDocument(fileName);
    if (documentIndex != -1) {
        mDocumentManager->switchToDocument(documentIndex);
        return true;
    }

    QString error;
    auto document = mDocumentManager->loadDocument(fileName, fileFormat, &error);

    if (!document) {
        QMessageBox::critical(this, tr("Error Opening File"), error);
        return false;
    }

    mDocumentManager->addDocument(document);

    if (auto mapDocument = qobject_cast<MapDocument*>(document.data())) {
        mDocumentManager->checkTilesetColumns(mapDocument);
    } else if (auto tilesetDocument = qobject_cast<TilesetDocument*>(document.data())) {
        mDocumentManager->checkTilesetColumns(tilesetDocument);
        tilesetDocument->tileset()->syncExpectedColumnsAndRows();
    }

    Preferences::instance()->addRecentFile(fileName);
    return true;
}

void MainWindow::openLastFiles()
{
    mSettings.beginGroup(QLatin1String("recentFiles"));

    QStringList lastOpenFiles = mSettings.value(
                QLatin1String("lastOpenFiles")).toStringList();
    QVariant openCountVariant = mSettings.value(
                QLatin1String("recentOpenedFiles"));

    // Backwards compatibility mode
    if (openCountVariant.isValid()) {
        const QStringList recentFiles = mSettings.value(
                    QLatin1String("fileNames")).toStringList();
        int openCount = qMin(openCountVariant.toInt(), recentFiles.size());
        for (; openCount; --openCount)
            lastOpenFiles.append(recentFiles.at(openCount - 1));
        mSettings.remove(QLatin1String("recentOpenedFiles"));
    }

    for (int i = 0; i < lastOpenFiles.size(); i++)
        openFile(lastOpenFiles.at(i));

    QString lastActiveDocument =
            mSettings.value(QLatin1String("lastActive")).toString();
    int documentIndex = mDocumentManager->findDocument(lastActiveDocument);
    if (documentIndex != -1)
        mDocumentManager->switchToDocument(documentIndex);

    mSettings.endGroup();
}

void MainWindow::openFileDialog()
{
    QString filter = tr("All Files (*)");
    QString selectedFilter = filter;

    FormatHelper<FileFormat> helper(FileFormat::Read, filter);

    selectedFilter = mSettings.value(QLatin1String("lastUsedOpenFilter"),
                                     selectedFilter).toString();

    auto preferences = Preferences::instance();
    const auto fileNames = QFileDialog::getOpenFileNames(this, tr("Open File"),
                                                         preferences->fileDialogStartLocation(),
                                                         helper.filter(),
                                                         &selectedFilter);
    if (fileNames.isEmpty())
        return;

    // When a particular filter was selected, use the associated format
    FileFormat *fileFormat = helper.formatByNameFilter(selectedFilter);

    mSettings.setValue(QLatin1String("lastUsedOpenFilter"), selectedFilter);
    for (const QString &fileName : fileNames)
        openFile(fileName, fileFormat);
}

static Document *saveAsDocument(Document *document)
{
    if (auto tilesetDocument = qobject_cast<TilesetDocument*>(document))
        if (tilesetDocument->isEmbedded())
            document = tilesetDocument->mapDocuments().first();

    return document;
}

bool MainWindow::saveFile()
{
    Document *document = mDocumentManager->currentDocument();
    if (!document)
        return false;

    document = saveAsDocument(document);

    const QString currentFileName = document->fileName();

    if (currentFileName.isEmpty())
        return mDocumentManager->saveDocumentAs(document);
    else
        return mDocumentManager->saveDocument(document, currentFileName);
}

bool MainWindow::saveFileAs()
{
    Document *document = mDocumentManager->currentDocument();
    if (!document)
        return false;

    document = saveAsDocument(document);

    return mDocumentManager->saveDocumentAs(document);
}

static bool isEmbeddedTilesetDocument(Document *document)
{
    if (auto *tilesetDocument = qobject_cast<TilesetDocument*>(document))
        return tilesetDocument->isEmbedded();
    return false;
}

void MainWindow::saveAll()
{
    for (const auto &document : mDocumentManager->documents()) {
        if (!mDocumentManager->isDocumentModified(document.data()))
            continue;

        // Skip embedded tilesets, they will be saved when their map is checked
        if (isEmbeddedTilesetDocument((document.data())))
            continue;

        QString fileName(document->fileName());
        QString error;

        if (fileName.isEmpty()) {
            mDocumentManager->switchToDocument(document.data());
            if (!mDocumentManager->saveDocumentAs(document.data()))
                return;
        } else if (!document->save(fileName, &error)) {
            mDocumentManager->switchToDocument(document.data());
            QMessageBox::critical(this, tr("Error Saving File"), error);
            return;
        }

        Preferences::instance()->addRecentFile(fileName);
    }
}

bool MainWindow::confirmSave(Document *document)
{
    if (!document || !mDocumentManager->isDocumentModified(document))
        return true;

    mDocumentManager->switchToDocument(document);

    int ret = QMessageBox::warning(
            this, tr("Unsaved Changes"),
            tr("There are unsaved changes. Do you want to save now?"),
            QMessageBox::Save | QMessageBox::Discard | QMessageBox::Cancel);

    switch (ret) {
    case QMessageBox::Save:    return saveFile();
    case QMessageBox::Discard: return true;
    case QMessageBox::Cancel:
    default:
        mDocumentManager->abortMultiDocumentClose();
        return false;
    }
}

bool MainWindow::confirmAllSave()
{
    for (const auto &document : mDocumentManager->documents()) {
        if (isEmbeddedTilesetDocument((document.data())))
            continue;
        if (!confirmSave(document.data()))
            return false;
    }

    return true;
}

void MainWindow::export_()
{
    auto mapDocument = qobject_cast<MapDocument*>(mDocument);
    if (!mapDocument)
        return;

    QString exportFileName = mapDocument->lastExportFileName();

    if (!exportFileName.isEmpty()) {
        MapFormat *exportFormat = mapDocument->exportFormat();
        TmxMapFormat tmxFormat;

        if (!exportFormat)
            exportFormat = &tmxFormat;

        std::unique_ptr<Map> exportMap;
        const Map *map = ExportHelper().prepareExportMap(mapDocument->map(), exportMap);

        if (exportFormat->write(map, exportFileName)) {
            auto *editor = static_cast<MapEditor*>(mDocumentManager->editor(Document::MapDocumentType));
            editor->showMessage(tr("Exported to %1").arg(exportFileName), 3000);
            return;
        }

        QMessageBox::critical(this, tr("Error Exporting Map"),
                              exportFormat->errorString());
    }

    // fall back when no successful export happened
    exportAs();
}

void MainWindow::exportAs()
{
    if (auto mapDocument = qobject_cast<MapDocument*>(mDocument))
        exportMapAs(mapDocument);
    else if (auto tilesetDocument = qobject_cast<TilesetDocument*>(mDocument))
        exportTilesetAs(tilesetDocument);
}

void MainWindow::exportAsImage()
{
    auto mapDocument = qobject_cast<MapDocument*>(mDocument);
    if (!mapDocument)
        return;

    MapView *mapView = mDocumentManager->currentMapView();
    ExportAsImageDialog dialog(mapDocument,
                               mapDocument->fileName(),
                               mapView->zoomable()->scale(),
                               this);
    dialog.exec();
}

void MainWindow::reload()
{
    // todo: asking to save is not appropriate here
    if (confirmSave(mDocumentManager->currentDocument()))
        mDocumentManager->reloadCurrentDocument();
}

void MainWindow::closeFile()
{
    if (confirmSave(mDocumentManager->currentDocument()))
        mDocumentManager->closeCurrentDocument();
}

void MainWindow::closeAllFiles()
{
    if (confirmAllSave())
        mDocumentManager->closeAllDocuments();
}

void MainWindow::cut()
{
    if (auto editor = mDocumentManager->currentEditor())
        editor->performStandardAction(Editor::CutAction);
}

void MainWindow::copy()
{
    if (auto editor = mDocumentManager->currentEditor())
        editor->performStandardAction(Editor::CopyAction);
}

void MainWindow::paste()
{
    if (auto editor = mDocumentManager->currentEditor())
        editor->performStandardAction(Editor::PasteAction);
}

void MainWindow::pasteInPlace()
{
    if (auto editor = mDocumentManager->currentEditor())
        editor->performStandardAction(Editor::PasteInPlaceAction);
}

void MainWindow::delete_()
{
    if (auto editor = mDocumentManager->currentEditor())
        editor->performStandardAction(Editor::DeleteAction);
}

void MainWindow::openPreferences()
{
    if (!mPreferencesDialog) {
        mPreferencesDialog = new PreferencesDialog(this);
        mPreferencesDialog->setAttribute(Qt::WA_DeleteOnClose);
    }

    mPreferencesDialog->show();
    mPreferencesDialog->activateWindow();
    mPreferencesDialog->raise();
}

void MainWindow::labelVisibilityActionTriggered(QAction *action)
{
    Preferences::ObjectLabelVisiblity visibility = Preferences::NoObjectLabels;

    if (action == mUi->actionLabelsForSelectedObjects)
        visibility = Preferences::SelectedObjectLabels;
    else if (action == mUi->actionLabelsForAllObjects)
        visibility = Preferences::AllObjectLabels;

    Preferences::instance()->setObjectLabelVisibility(visibility);
}

void MainWindow::zoomIn()
{
    if (mZoomable)
        mZoomable->zoomIn();
}

void MainWindow::zoomOut()
{
    if (mZoomable)
        mZoomable->zoomOut();
}

void MainWindow::zoomNormal()
{
    if (mZoomable)
        mZoomable->resetZoom();
}

void MainWindow::setFullScreen(bool fullScreen)
{
    if (isFullScreen() == fullScreen)
        return;

    if (fullScreen)
        setWindowState(windowState() | Qt::WindowFullScreen);
    else
        setWindowState(windowState() & ~Qt::WindowFullScreen);
}

void MainWindow::toggleClearView(bool clearView)
{
    if (clearView) {
        mMainWindowStates.insert(this, saveState());

        QList<QDockWidget*> docks = findChildren<QDockWidget*>(QString(), Qt::FindDirectChildrenOnly);
        QList<QToolBar*> toolBars = findChildren<QToolBar*>(QString(), Qt::FindDirectChildrenOnly);

        for (Editor *editor : mDocumentManager->editors()) {
            if (auto editorWindow = qobject_cast<QMainWindow*>(editor->editorWidget()))
                mMainWindowStates.insert(editorWindow, editorWindow->saveState());

            docks += editor->dockWidgets();
            toolBars += editor->toolBars();
        }

        for (auto dock : docks)
            dock->hide();
        for (auto toolBar : toolBars)
            toolBar->hide();

    } else {
        QMapIterator<QMainWindow*, QByteArray> it(mMainWindowStates);
        while (it.hasNext()) {
            it.next();
            it.key()->restoreState(it.value());
        }
        mMainWindowStates.clear();
    }
}

bool MainWindow::newTileset(const QString &path)
{
    Preferences *prefs = Preferences::instance();

    const QString startLocation = path.isEmpty()
            ? QFileInfo(prefs->lastPath(Preferences::ImageFile)).absolutePath()
            : path;

    NewTilesetDialog newTileset(this);
    newTileset.setImagePath(startLocation);

    SharedTileset tileset = newTileset.createTileset();
    if (!tileset)
        return false;

    if (tileset->imageSource().isLocalFile())
        prefs->setLastPath(Preferences::ImageFile, tileset->imageSource().toLocalFile());

    auto mapDocument = qobject_cast<MapDocument*>(mDocument);

    if (mapDocument && newTileset.isEmbedded()) {
        // Add embedded tileset to the map
        mapDocument->undoStack()->push(new AddTileset(mapDocument, tileset));
    } else {
        // Save new external tileset and open it
        auto tilesetDocument = TilesetDocumentPtr::create(tileset);
        if (!mDocumentManager->saveDocumentAs(tilesetDocument.data()))
            return false;
        mDocumentManager->addDocument(tilesetDocument);
    }
    return true;
}

void MainWindow::reloadTilesetImages()
{
    TilesetManager *tilesetManager = TilesetManager::instance();

    if (auto mapDocument = qobject_cast<MapDocument*>(mDocument)) {
        Map *map = mapDocument->map();
        const auto tilesets = map->tilesets();
        for (const SharedTileset &tileset : tilesets)
            tilesetManager->reloadImages(tileset.data());
    } else if (auto tilesetDocument = qobject_cast<TilesetDocument*>(mDocument)) {
        tilesetManager->reloadImages(tilesetDocument->tileset().data());
    }
}

void MainWindow::addExternalTileset()
{
    auto mapDocument = qobject_cast<MapDocument*>(mDocument);
    if (!mapDocument)
        return;

    QString filter = tr("All Files (*)");

    QString selectedFilter = TsxTilesetFormat().nameFilter();

    FormatHelper<TilesetFormat> helper(FileFormat::Read, filter);

    selectedFilter = mSettings.value(QLatin1String("lastUsedTilesetFilter"),
                                     selectedFilter).toString();

    Preferences *prefs = Preferences::instance();
    QString start = prefs->lastPath(Preferences::ExternalTileset);

    const QStringList fileNames =
            QFileDialog::getOpenFileNames(this, tr("Add External Tileset(s)"),
                                          start,
                                          helper.filter(),
                                          &selectedFilter);

    if (fileNames.isEmpty())
        return;

    prefs->setLastPath(Preferences::ExternalTileset,
                       QFileInfo(fileNames.last()).path());

    mSettings.setValue(QLatin1String("lastUsedTilesetFilter"), selectedFilter);

    auto *mapEditor = static_cast<MapEditor*>(mDocumentManager->currentEditor());
    mapEditor->addExternalTilesets(fileNames);
}

void MainWindow::resizeMap()
{
    auto mapDocument = qobject_cast<MapDocument*>(mDocument);
    if (!mapDocument)
        return;

    Map *map = mapDocument->map();

    QSize mapSize(map->size());
    QPoint mapStart(0, 0);

    if (map->infinite()) {
        QRect mapBounds;

        LayerIterator iterator(map);
        while (Layer *layer = iterator.next()) {
            if (TileLayer *tileLayer = dynamic_cast<TileLayer*>(layer))
                mapBounds = mapBounds.united(tileLayer->bounds());
        }

        if (!mapBounds.isEmpty()) {
            mapSize = mapBounds.size();
            mapStart = mapBounds.topLeft();
        }
    }

    ResizeDialog resizeDialog(this);
    resizeDialog.setOldSize(mapSize);

    // TODO: Look into fixing up the preview for maps that do not use square
    // tiles, and possibly also staggered maps.
    if (map->orientation() == Map::Orthogonal && map->tileWidth() == map->tileHeight()) {
        resizeDialog.setMiniMapRenderer([mapDocument](QSize size){
            QImage image(size, QImage::Format_ARGB32_Premultiplied);
            MiniMapRenderer(mapDocument->map()).renderToImage(image, MiniMapRenderer::DrawMapObjects
                                                              | MiniMapRenderer::DrawImageLayers
                                                              | MiniMapRenderer::DrawTileLayers
                                                              | MiniMapRenderer::IgnoreInvisibleLayer
                                                              | MiniMapRenderer::SmoothPixmapTransform);
            return image;
        });
    }

    if (resizeDialog.exec()) {
        const QSize &newSize = resizeDialog.newSize();
        const QPoint &offset = resizeDialog.offset() - mapStart;
        if (newSize != mapSize || !offset.isNull())
            mapDocument->resizeMap(newSize, offset, resizeDialog.removeObjects());
    }
}

void MainWindow::offsetMap()
{
    auto mapDocument = qobject_cast<MapDocument*>(mDocument);
    if (!mapDocument)
        return;

    OffsetMapDialog offsetDialog(mapDocument, this);
    if (offsetDialog.exec()) {
        const auto layers = offsetDialog.affectedLayers();
        if (layers.empty())
            return;

        mapDocument->offsetMap(layers,
                               offsetDialog.offset(),
                               offsetDialog.affectedBoundingRect(),
                               offsetDialog.wrapX(),
                               offsetDialog.wrapY());
    }
}

void MainWindow::editMapProperties()
{
    auto mapDocument = qobject_cast<MapDocument*>(mDocument);
    if (!mapDocument)
        return;

    mapDocument->setCurrentObject(mapDocument->map());
    emit mapDocument->editCurrentObject();
}

void MainWindow::editTilesetProperties()
{
    auto tilesetDocument = qobject_cast<TilesetDocument*>(mDocument);
    if (!tilesetDocument)
        return;

    tilesetDocument->setCurrentObject(tilesetDocument->tileset().data());
    emit tilesetDocument->editCurrentObject();
}

void MainWindow::autoMappingError(bool automatic)
{
    QString error = mAutomappingManager->errorString();
    if (!error.isEmpty()) {
        if (automatic) {
            auto *editor = static_cast<MapEditor*>(mDocumentManager->editor(Document::MapDocumentType));
            editor->showMessage(error, 3000);
        } else {
            QMessageBox::critical(this, tr("Automatic Mapping Error"), error);
        }
    }
}

void MainWindow::autoMappingWarning(bool automatic)
{
    QString warning = mAutomappingManager->warningString();
    if (!warning.isEmpty()) {
        if (automatic) {
            auto *editor = static_cast<MapEditor*>(mDocumentManager->editor(Document::MapDocumentType));
            editor->showMessage(warning, 3000);
        } else {
            QMessageBox::warning(this, tr("Automatic Mapping Warning"), warning);
        }
    }
}

void MainWindow::onObjectTypesEditorClosed()
{
    mShowObjectTypesEditor->setChecked(false);
}

void MainWindow::ensureHasBorderInFullScreen()
{
#ifdef Q_OS_WIN
    // Workaround issue #1576
    static bool hasBorderInFullScreen = false;

    if (hasBorderInFullScreen)
        return;

    if (!Preferences::instance()->useOpenGL())
        return;

    QWindow *window = windowHandle();
    if (!window)
        return;

    bool wasFullScreen = isFullScreen();
    setFullScreen(false);
    QWindowsWindowFunctions::setHasBorderInFullScreen(window, true);
    setFullScreen(wasFullScreen);

    hasBorderInFullScreen = true;
#endif
}

void MainWindow::openRecentFile()
{
    QAction *action = qobject_cast<QAction *>(sender());
    if (action)
        openFile(action->data().toString());
}

/**
 * Updates the recent files menu.
 */
void MainWindow::updateRecentFilesMenu()
{
    const QStringList files = Preferences::instance()->recentFiles();
    const int numRecentFiles = qMin<int>(files.size(), Preferences::MaxRecentFiles);

    for (int i = 0; i < numRecentFiles; ++i) {
        mRecentFiles[i]->setText(QFileInfo(files[i]).fileName());
        mRecentFiles[i]->setData(files[i]);
        mRecentFiles[i]->setVisible(true);
    }
    for (int j = numRecentFiles; j < Preferences::MaxRecentFiles; ++j) {
        mRecentFiles[j]->setVisible(false);
    }
    mUi->menuRecentFiles->setEnabled(numRecentFiles > 0);
}

void MainWindow::resetToDefaultLayout()
{
    // Make sure we're not in Clear View mode
    mUi->actionClearView->setChecked(false);

    // Reset the Console dock
    addDockWidget(Qt::BottomDockWidgetArea, mConsoleDock);
    mConsoleDock->setVisible(false);

    // Reset the layout of the current editor
    mDocumentManager->currentEditor()->resetLayout();
}

void MainWindow::updateViewsAndToolbarsMenu()
{
    mViewsAndToolbarsMenu->clear();

    mViewsAndToolbarsMenu->addAction(mConsoleDock->toggleViewAction());

    if (Editor *editor = mDocumentManager->currentEditor()) {
        mViewsAndToolbarsMenu->addSeparator();
        const auto dockWidgets = editor->dockWidgets();
        for (auto dockWidget : dockWidgets)
            mViewsAndToolbarsMenu->addAction(dockWidget->toggleViewAction());

        mViewsAndToolbarsMenu->addSeparator();
        const auto toolBars = editor->toolBars();
        for (auto toolBar : toolBars)
            mViewsAndToolbarsMenu->addAction(toolBar->toggleViewAction());

        mViewsAndToolbarsMenu->addSeparator();
        mViewsAndToolbarsMenu->addAction(mResetToDefaultLayout);
    }
}

void MainWindow::updateActions()
{
    const auto editor = mDocumentManager->currentEditor();
    const auto document = mDocumentManager->currentDocument();
    const auto mapDocument = qobject_cast<const MapDocument*>(document);
    const auto tilesetDocument = qobject_cast<const TilesetDocument*>(document);

    Editor::StandardActions standardActions;
    if (editor)
        standardActions = editor->enabledStandardActions();

    mUi->actionSave->setEnabled(document);
    mUi->actionSaveAs->setEnabled(document);
    mUi->actionSaveAll->setEnabled(document);

    mUi->actionExportAsImage->setEnabled(mapDocument);
    mUi->actionExport->setEnabled(mapDocument);
    mUi->actionExportAs->setEnabled(mapDocument || tilesetDocument);
    mUi->actionReload->setEnabled(mapDocument || (tilesetDocument && tilesetDocument->canReload()));
    mUi->actionClose->setEnabled(document);
    mUi->actionCloseAll->setEnabled(document);

    mUi->actionCut->setEnabled(standardActions & Editor::CutAction);
    mUi->actionCopy->setEnabled(standardActions & Editor::CopyAction);
    mUi->actionPaste->setEnabled(standardActions & Editor::PasteAction);
    mUi->actionPasteInPlace->setEnabled(standardActions & Editor::PasteInPlaceAction);
    mUi->actionDelete->setEnabled(standardActions & Editor::DeleteAction);

    mUi->menuMap->menuAction()->setVisible(mapDocument);
    mUi->actionAddExternalTileset->setEnabled(mapDocument);
    mUi->actionResizeMap->setEnabled(mapDocument);
    mUi->actionOffsetMap->setEnabled(mapDocument);
    mUi->actionMapProperties->setEnabled(mapDocument);
    mUi->actionAutoMap->setEnabled(mapDocument);

    mUi->menuTileset->menuAction()->setVisible(tilesetDocument);
    mUi->actionTilesetProperties->setEnabled(tilesetDocument);

    mLayerMenu->menuAction()->setVisible(mapDocument);
}

void MainWindow::updateZoomable()
{
    Zoomable *zoomable = nullptr;
    if (auto editor = mDocumentManager->currentEditor())
        zoomable = editor->zoomable();

    if (zoomable != mZoomable) {
        if (mZoomable)
            mZoomable->disconnect(this);

        mZoomable = zoomable;

        if (zoomable) {
            connect(zoomable, &Zoomable::scaleChanged, this, &MainWindow::updateZoomActions);
            connect(zoomable, &Zoomable::destroyed, this, [=] {
                if (mZoomable == zoomable)
                    mZoomable = nullptr;
            });
        }

        updateZoomActions();
    }
}

void MainWindow::updateZoomActions()
{
    const qreal scale = mZoomable ? mZoomable->scale() : 1;

    mUi->actionZoomIn->setEnabled(mZoomable && mZoomable->canZoomIn());
    mUi->actionZoomOut->setEnabled(mZoomable && mZoomable->canZoomOut());
    mUi->actionZoomNormal->setEnabled(scale != 1);
}

void MainWindow::openDocumentation()
{
#ifdef TILED_SNAPSHOT
    QDesktopServices::openUrl(QUrl(QLatin1String("http://docs.mapeditor.org/en/latest/")));
#else
    QDesktopServices::openUrl(QUrl(QLatin1String("http://docs.mapeditor.org")));
#endif
}

void MainWindow::writeSettings()
{
#ifdef Q_OS_MAC
    // See QTBUG-45241
    if (isFullScreen())
        setWindowState(windowState() & ~Qt::WindowFullScreen);
#endif

    mSettings.beginGroup(QLatin1String("mainwindow"));
    mSettings.setValue(QLatin1String("geometry"), saveGeometry());
    mSettings.setValue(QLatin1String("state"), saveState());
    mSettings.endGroup();

    mSettings.beginGroup(QLatin1String("recentFiles"));
    if (Document *document = mDocumentManager->currentDocument())
        mSettings.setValue(QLatin1String("lastActive"), document->fileName());

    QStringList fileList;
    for (const auto &document : mDocumentManager->documents())
        fileList.append(document->fileName());

    mSettings.setValue(QLatin1String("lastOpenFiles"), fileList);
    mSettings.endGroup();

    mDocumentManager->saveState();
}

void MainWindow::readSettings()
{
    mSettings.beginGroup(QLatin1String("mainwindow"));
    QByteArray geom = mSettings.value(QLatin1String("geometry")).toByteArray();
    if (!geom.isEmpty())
        restoreGeometry(geom);
    else
        resize(Utils::dpiScaled(QSize(1200, 700)));
    restoreState(mSettings.value(QLatin1String("state"),
                                 QByteArray()).toByteArray());
    mSettings.endGroup();
    updateRecentFilesMenu();

    auto &worldManager = WorldManager::instance();
    const QStringList worldFiles = mSettings.value(QLatin1String("LoadedWorlds")).toStringList();
    for (const QString &fileName : worldFiles)
        worldManager.loadWorld(fileName);
    mUi->menuUnloadWorld->setEnabled(!worldManager.worlds().isEmpty());

    mDocumentManager->restoreState();
}

void MainWindow::updateWindowTitle()
{
    if (Document *document = mDocumentManager->currentDocument()) {
        setWindowTitle(tr("[*]%1").arg(document->displayName()));
        setWindowFilePath(document->fileName());
        setWindowModified(document->isModified());
    } else {
        setWindowTitle(QString());
        setWindowFilePath(QString());
        setWindowModified(false);
    }
}

void MainWindow::becomePatron()
{
    PatreonDialog patreonDialog(this);
    patreonDialog.exec();
}

void MainWindow::aboutTiled()
{
    AboutDialog aboutDialog(this);
    aboutDialog.exec();
}

void MainWindow::retranslateUi()
{
    updateWindowTitle();

    mLayerMenu->setTitle(tr("&Layer"));
    mNewLayerMenu->setTitle(tr("&New"));
    mGroupLayerMenu->setTitle(tr("&Group"));
    mViewsAndToolbarsAction->setText(tr("Views and Toolbars"));
    mActionHandler->retranslateUi();
    CommandManager::instance()->retranslateUi();
}

void MainWindow::exportMapAs(MapDocument *mapDocument)
{
    QString fileName = mapDocument->fileName();
    QString selectedFilter =
            mSettings.value(QLatin1String("lastUsedExportFilter")).toString();
    auto exportDetails = chooseExportDetails<MapFormat>(fileName,
                                                        mapDocument->lastExportFileName(),
                                                        selectedFilter,
<<<<<<< HEAD
                                                        this);
    if (!exportDetails.isValid())
=======
                                                        this,
                                                        QFileDialog::DontConfirmOverwrite);
    if (!exportDetails.isValid()) {
>>>>>>> fc20e385
        return;

    std::unique_ptr<Map> exportMap;
    const Map *map = ExportHelper().prepareExportMap(mapDocument->map(), exportMap);

    // Check if writer will overwrite existing files here because some writers
    // could save to multiple files at the same time. For example CSV saves
    // each layer into a separate file.
    QStringList outputFiles = exportDetails.mFormat->outputFiles(map, exportDetails.mFileName);
    if (outputFiles.size() > 0) {
        // Check if any output file already exists
        QString message =
                tr("Some export files already exist:") + QLatin1String("\n\n");

        bool overwriteHappens = false;

        for (const QString &outputFile : outputFiles) {
            if (QFile::exists(outputFile)) {
                overwriteHappens = true;
                message += outputFile + QLatin1Char('\n');
            }
        }
        message += QLatin1Char('\n') + tr("Do you want to replace them?");

        // If overwrite happens, warn the user and get confirmation before exporting
        if (overwriteHappens) {
            const QMessageBox::StandardButton reply = QMessageBox::warning(
                                                          this,
                                                          tr("Overwrite Files"),
                                                          message,
                                                          QMessageBox::Yes | QMessageBox::No,
                                                          QMessageBox::No);

            if (reply != QMessageBox::Yes)
                return;
        }
    }

    Preferences *pref = Preferences::instance();

    pref->setLastPath(Preferences::ExportedFile, QFileInfo(exportDetails.mFileName).path());
    mSettings.setValue(QLatin1String("lastUsedExportFilter"), selectedFilter);

    auto exportResult = exportDetails.mFormat->write(map, exportDetails.mFileName);
    if (!exportResult) {
        QMessageBox::critical(this, tr("Error Exporting Map!"),
                              exportDetails.mFormat->errorString());
    } else {
        // Remember export parameters, so subsequent exports can be done faster
        mapDocument->setLastExportFileName(exportDetails.mFileName);
        mapDocument->setExportFormat(exportDetails.mFormat);
    }
}

void MainWindow::exportTilesetAs(TilesetDocument *tilesetDocument)
{
    QString fileName = tilesetDocument->fileName();
    QString selectedFilter =
            mSettings.value(QLatin1String("lastUsedExportFilter")).toString();
    auto exportDetails = chooseExportDetails<TilesetFormat>(fileName,
                                                            tilesetDocument->lastExportFileName(),
                                                            selectedFilter,
                                                            this);
    if (!exportDetails.isValid())
        return;

    Preferences *pref = Preferences::instance();

    pref->setLastPath(Preferences::ExportedFile, QFileInfo(exportDetails.mFileName).path());
    mSettings.setValue(QLatin1String("lastUsedExportFilter"), selectedFilter);

    SharedTileset exportTileset = ExportHelper().prepareExportTileset(tilesetDocument->tileset());

    auto exportResult = exportDetails.mFormat->write(*exportTileset, exportDetails.mFileName);
    if (!exportResult) {
        QMessageBox::critical(this, tr("Error Exporting Map!"),
                              exportDetails.mFormat->errorString());
    } else {
        // Remember export parameters, so subsequent exports can be done faster
        tilesetDocument->setLastExportFileName(exportDetails.mFileName);
        tilesetDocument->setExportFormat(exportDetails.mFormat);
    }
}

void MainWindow::documentChanged(Document *document)
{
    if (mDocument)
        mDocument->disconnect(this);

    mDocument = document;

    if (document) {
        connect(document, &Document::fileNameChanged,
                this, &MainWindow::updateWindowTitle);
    }

    MapDocument *mapDocument = qobject_cast<MapDocument*>(document);

    if (mapDocument) {
        connect(mapDocument, &MapDocument::currentLayerChanged,
                this, &MainWindow::updateActions);
        connect(mapDocument, &MapDocument::selectedAreaChanged,
                this, &MainWindow::updateActions);
        connect(mapDocument, &MapDocument::selectedObjectsChanged,
                this, &MainWindow::updateActions);
    }

    mActionHandler->setMapDocument(mapDocument);
    mAutomappingManager->setMapDocument(mapDocument);

    updateWindowTitle();
    updateActions();
    updateZoomable();
}

void MainWindow::closeDocument(int index)
{
    if (confirmSave(mDocumentManager->documents().at(index).data()))
        mDocumentManager->closeDocumentAt(index);
}

void MainWindow::reloadError(const QString &error)
{
    QMessageBox::critical(this, tr("Error Reloading Map"), error);
}<|MERGE_RESOLUTION|>--- conflicted
+++ resolved
@@ -169,13 +169,8 @@
                 if (chosenFormat) {
                     QMessageBox::warning(window, MainWindow::tr("Non-unique file extension"),
                                          MainWindow::tr("Non-unique file extension.\n"
-<<<<<<< HEAD
                                                         "Please select specific format."));
-                    return chooseExportDetails<Format>(exportToFileName, lastExportName, lastExportFilter, window);
-=======
-                                                    "Please select specific format."));
                     return chooseExportDetails<Format>(exportToFileName, lastExportName, lastExportFilter, window, options);
->>>>>>> fc20e385
                 } else {
                     chosenFormat = format;
                 }
@@ -1552,14 +1547,9 @@
     auto exportDetails = chooseExportDetails<MapFormat>(fileName,
                                                         mapDocument->lastExportFileName(),
                                                         selectedFilter,
-<<<<<<< HEAD
-                                                        this);
-    if (!exportDetails.isValid())
-=======
                                                         this,
                                                         QFileDialog::DontConfirmOverwrite);
-    if (!exportDetails.isValid()) {
->>>>>>> fc20e385
+    if (!exportDetails.isValid())
         return;
 
     std::unique_ptr<Map> exportMap;
