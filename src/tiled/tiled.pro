include(../../tiled.pri)
include(../libtiled/libtiled.pri)
include(../qtpropertybrowser/src/qtpropertybrowser.pri)

TEMPLATE = app
TARGET = tiled
target.path = $${PREFIX}/bin
INSTALLS += target
win32 {
    DESTDIR = ../..
} else {
    DESTDIR = ../../bin
}

QT += widgets

contains(QT_CONFIG, opengl):!macx: QT += opengl

DEFINES += TILED_VERSION=$${TILED_VERSION}

DEFINES += QT_NO_CAST_FROM_ASCII \
    QT_NO_CAST_TO_ASCII

macx {
    QMAKE_LIBDIR += $$OUT_PWD/../../bin/Tiled.app/Contents/Frameworks
    LIBS += -framework Foundation
    DEFINES += QT_NO_OPENGL
    OBJECTIVE_SOURCES += macsupport.mm

    sparkle {
        LIBS += -framework Sparkle -framework AppKit
        QMAKE_POST_LINK = \
            mkdir -p $$OUT_PWD/../../bin/Tiled.app/Contents/Frameworks && \
            test -d $$OUT_PWD/../../bin/Tiled.app/Contents/Frameworks/Sparkle.framework || \
            cp -a /Library/Frameworks/Sparkle.framework $$OUT_PWD/../../bin/Tiled.app/Contents/Frameworks/
        APP_RESOURCES.path = Contents/Resources
        APP_RESOURCES.files = ../../dist/dsa_pub.pem
        QMAKE_BUNDLE_DATA += APP_RESOURCES
        DEFINES += TILED_SPARKLE
        OBJECTIVE_SOURCES += sparkleautoupdater.mm
    }
} else:win32 {
    LIBS += -L$$OUT_PWD/../../lib
} else {
    QMAKE_LIBDIR = $$OUT_PWD/../../lib $$QMAKE_LIBDIR
}

# Make sure the Tiled executable can find libtiled
!win32:!macx:!cygwin:contains(RPATH, yes) {
    QMAKE_RPATHDIR += \$\$ORIGIN/../lib

    # It is not possible to use ORIGIN in QMAKE_RPATHDIR, so a bit manually
    QMAKE_LFLAGS += -Wl,-z,origin \'-Wl,-rpath,$$join(QMAKE_RPATHDIR, ":")\'
    QMAKE_RPATHDIR =
}

SOURCES += aboutdialog.cpp \
    abstractobjecttool.cpp \
    abstracttiletool.cpp \
    abstracttool.cpp \
    addremovelayer.cpp \
    addremovemapobject.cpp \
    addremoveterrain.cpp \
    addremovetiles.cpp \
    addremovetileset.cpp \
    adjusttileindexes.cpp \
    automapper.cpp \
    automapperwrapper.cpp \
    automappingmanager.cpp \
    automappingutils.cpp  \
    autoupdater.cpp \
    brokenlinks.cpp \
    brushitem.cpp \
    bucketfilltool.cpp \
    changeimagelayerposition.cpp \
    changeimagelayerproperties.cpp \
    changelayer.cpp \
    changemapobject.cpp \
    changemapobjectsorder.cpp \
    changemapproperty.cpp \
    changeobjectgroupproperties.cpp \
    changepolygon.cpp \
    changeproperties.cpp \
    changetileanimation.cpp \
    changetileimagesource.cpp \
    changetileobjectgroup.cpp \
    changetileprobability.cpp \
    changeselectedarea.cpp \
    changetileterrain.cpp \
    clipboardmanager.cpp \
    colorbutton.cpp \
    commandbutton.cpp \
    command.cpp \
    commanddatamodel.cpp \
    commanddialog.cpp \
    commandlineparser.cpp \
    consoledock.cpp \
    createellipseobjecttool.cpp \
    createmultipointobjecttool.cpp \
    createobjecttool.cpp \
    createpolygonobjecttool.cpp \
    createpolylineobjecttool.cpp \
    createrectangleobjecttool.cpp \
    createscalableobjecttool.cpp \
    createtileobjecttool.cpp \
    documentmanager.cpp \
    editpolygontool.cpp \
    editterraindialog.cpp \
    eraser.cpp \
    erasetiles.cpp \
    exportasimagedialog.cpp \
    fileedit.cpp \
    filesystemwatcher.cpp \
    flexiblescrollbar.cpp \
    flipmapobjects.cpp \
    geometry.cpp \
    imagelayeritem.cpp \
    languagemanager.cpp \
    layerdock.cpp \
    layermodel.cpp \
    layeroffsettool.cpp \
    magicwandtool.cpp \
    main.cpp \
    mainwindow.cpp \
    mapdocumentactionhandler.cpp \
    mapdocument.cpp \
    mapobjectitem.cpp \
    mapobjectmodel.cpp \
    mapscene.cpp \
    mapsdock.cpp \
    mapview.cpp \
    minimap.cpp \
    minimapdock.cpp \
    movabletabwidget.cpp \
    movelayer.cpp \
    movemapobject.cpp \
    movemapobjecttogroup.cpp \
    movetileset.cpp \
    newmapdialog.cpp \
    newtilesetdialog.cpp \
    objectgroupitem.cpp \
    objectsdock.cpp \
    objectselectionitem.cpp \
    objectselectiontool.cpp \
    objecttypes.cpp \
    objecttypeseditor.cpp \
    objecttypesmodel.cpp \
    offsetlayer.cpp \
    offsetmapdialog.cpp \
    painttilelayer.cpp \
    patreondialog.cpp \
    pluginlistmodel.cpp \
    preferences.cpp \
    preferencesdialog.cpp \
    propertiesdock.cpp \
    propertybrowser.cpp \
    raiselowerhelper.cpp \
    renamelayer.cpp \
    renameterrain.cpp \
    replacetileset.cpp \
    resizedialog.cpp \
    resizehelper.cpp \
    resizemap.cpp \
    resizemapobject.cpp \
    resizetilelayer.cpp \
    rotatemapobject.cpp \
    selectionrectangle.cpp \
    selectsametiletool.cpp \
    snaphelper.cpp \
    stampbrush.cpp \
    standardautoupdater.cpp \
    terrainbrush.cpp \
    terraindock.cpp \
    terrainmodel.cpp \
    terrainview.cpp \
    thumbnailrenderer.cpp \
    tileanimationdriver.cpp \
    tileanimationeditor.cpp \
    tilecollisioneditor.cpp \
    tiledapplication.cpp \
    tilelayeritem.cpp \
    tilepainter.cpp \
    tileselectionitem.cpp \
    tileselectiontool.cpp \
    tilesetchanges.cpp \
    tilesetdock.cpp \
    tilesetmanager.cpp \
    tilesetmodel.cpp \
    tilesetparametersedit.cpp \
    tilesetview.cpp \
    tilestamp.cpp \
    tilestampmanager.cpp \
    tilestampmodel.cpp \
    tilestampsdock.cpp \
    tmxmapformat.cpp \
    toolmanager.cpp \
    undodock.cpp \
    utils.cpp \
    varianteditorfactory.cpp \
    variantpropertymanager.cpp \
<<<<<<< HEAD
    zoomable.cpp
=======
    zoomable.cpp \
    magicwandtool.cpp \
    addpropertydialog.cpp
>>>>>>> e44e510d

HEADERS += aboutdialog.h \
    abstractobjecttool.h \
    abstracttiletool.h \
    abstracttool.h \
    addremovelayer.h \
    addremovemapobject.h \
    addremoveterrain.h \
    addremovetiles.h \
    addremovetileset.h \
    adjusttileindexes.h \
    automapper.h \
    automapperwrapper.h \
    automappingmanager.h \
    automappingutils.h \
    autoupdater.h \
    brokenlinks.h \
    brushitem.h \
    bucketfilltool.h \
    changeimagelayerposition.h \
    changeimagelayerproperties.h \
    changelayer.h \
    changemapobject.h \
    changemapobjectsorder.h \
    changemapproperty.h \
    changeobjectgroupproperties.h \
    changepolygon.h \
    changeproperties.h \
    changetileanimation.h \
    changetileimagesource.h \
    changetileobjectgroup.h \
    changetileprobability.h \
    changeselectedarea.h \
    changetileterrain.h \
    clipboardmanager.h \
    colorbutton.h \
    containerhelpers.h \
    commandbutton.h \
    commanddatamodel.h \
    commanddialog.h \
    command.h \
    commandlineparser.h \
    consoledock.h \
    createellipseobjecttool.h \
    createmultipointobjecttool.h \
    createobjecttool.h \
    createpolygonobjecttool.h \
    createpolylineobjecttool.h \
    createrectangleobjecttool.h \
    createscalableobjecttool.h \
    createtileobjecttool.h \
    documentmanager.h \
    editpolygontool.h \
    editterraindialog.h \
    eraser.h \
    erasetiles.h \
    exportasimagedialog.h \
    fileedit.h \
    filesystemwatcher.h \
    flexiblescrollbar.h \
    flipmapobjects.h \
    geometry.h \
    imagelayeritem.h \
    languagemanager.h \
    layerdock.h \
    layermodel.h \
    layeroffsettool.h \
    macsupport.h \
    magicwandtool.h \
    mainwindow.h \
    mapdocumentactionhandler.h \
    mapdocument.h \
    mapobjectitem.h \
    mapobjectmodel.h \
    mapscene.h \
    mapsdock.h \
    mapview.h \
    minimap.h \
    minimapdock.h \
    movabletabwidget.h \
    movelayer.h \
    movemapobject.h \
    movemapobjecttogroup.h \
    movetileset.h \
    newmapdialog.h \
    newtilesetdialog.h \
    objectgroupitem.h \
    objectsdock.h \
    objectselectionitem.h \
    objectselectiontool.h \
    objecttypes.h \
    objecttypeseditor.h \
    objecttypesmodel.h \
    offsetlayer.h \
    offsetmapdialog.h \
    painttilelayer.h \
    patreondialog.h \
    pluginlistmodel.h \
    preferences.h \
    preferencesdialog.h \
    propertiesdock.h \
    propertybrowser.h \
    raiselowerhelper.h \
    randompicker.h \
    rangeset.h \
    renamelayer.h \
    renameterrain.h \
    replacetileset.h \
    resizedialog.h \
    resizehelper.h \
    resizemap.h \
    resizemapobject.h \
    resizetilelayer.h \
    rotatemapobject.h \
    selectionrectangle.h \
    selectsametiletool.h \
    snaphelper.h \
    sparkleautoupdater.h \
    stampbrush.h \
    standardautoupdater.h \
    terrainbrush.h \
    terraindock.h \
    terrainmodel.h \
    terrainview.h \
    thumbnailrenderer.h \
    tileanimationdriver.h \
    tileanimationeditor.h \
    tilecollisioneditor.h \
    tiledapplication.h \
    tilelayeritem.h \
    tilepainter.h \
    tileselectionitem.h \
    tileselectiontool.h \
    tilesetchanges.h \
    tilesetdock.h \
    tilesetmanager.h \
    tilesetmodel.h \
    tilesetparametersedit.h \
    tilesetview.h \
    tilestamp.h \
    tilestampmanager.h \
    tilestampmodel.h \
    tilestampsdock.h \
    tmxmapformat.h \
    toolmanager.h \
    undocommands.h \
    undodock.h \
    utils.h \
    varianteditorfactory.h \
    variantpropertymanager.h \
<<<<<<< HEAD
    zoomable.h
=======
    zoomable.h \
    magicwandtool.h \
    addpropertydialog.h

macx {
    OBJECTIVE_SOURCES += macsupport.mm
}
>>>>>>> e44e510d

FORMS += aboutdialog.ui \
    commanddialog.ui \
    editterraindialog.ui \
    exportasimagedialog.ui \
    mainwindow.ui \
    newmapdialog.ui \
    newtilesetdialog.ui \
    objecttypeseditor.ui \
    offsetmapdialog.ui \
    patreondialog.ui \
    preferencesdialog.ui \
    resizedialog.ui \
    tileanimationeditor.ui \
    addpropertydialog.ui

icon32.path = $${PREFIX}/share/icons/hicolor/32x32/apps/
icon32.files += images/32x32/tiled.png
INSTALLS += icon32

icon16.path = $${PREFIX}/share/icons/hicolor/16x16/apps/
icon16.files += images/16x16/tiled.png
INSTALLS += icon16

iconscalable.path = $${PREFIX}/share/icons/hicolor/scalable/apps/
iconscalable.files += images/scalable/tiled.svg
INSTALLS += iconscalable

mimeicon16.path = $${PREFIX}/share/icons/hicolor/16x16/mimetypes/
mimeicon16.files += images/16x16/application-x-tiled.png
INSTALLS += mimeicon16

mimeicon32.path = $${PREFIX}/share/icons/hicolor/32x32/mimetypes/
mimeicon32.files += images/32x32/application-x-tiled.png
INSTALLS += mimeicon32

mimeiconscalable.path = $${PREFIX}/share/icons/hicolor/scalable/mimetypes/
mimeiconscalable.files += images/scalable/application-x-tiled.svg
INSTALLS += mimeiconscalable

mimeinfofile.path = $${PREFIX}/share/mime/packages/
mimeinfofile.files += ../../mime/tiled.xml
INSTALLS += mimeinfofile

desktopfile.path = $${PREFIX}/share/applications/
desktopfile.files += ../../tiled.desktop
INSTALLS += desktopfile

manpage.path = $${PREFIX}/share/man/man1/
manpage.files += ../../man/tiled.1
INSTALLS += manpage

RESOURCES += tiled.qrc
macx {
    TARGET = Tiled
    QMAKE_INFO_PLIST = Info.plist
    ICON = images/tiled-icon-mac.icns
}
win32 {
    RC_FILE = tiled.rc
    PRECOMPILED_HEADER = pch.h
}
win32:INCLUDEPATH += .
contains(CONFIG, static) {
    DEFINES += STATIC_BUILD
    QTPLUGIN += qgif \
        qjpeg \
        qtiff
}<|MERGE_RESOLUTION|>--- conflicted
+++ resolved
@@ -58,6 +58,7 @@
     abstractobjecttool.cpp \
     abstracttiletool.cpp \
     abstracttool.cpp \
+    addpropertydialog.cpp \
     addremovelayer.cpp \
     addremovemapobject.cpp \
     addremoveterrain.cpp \
@@ -198,18 +199,13 @@
     utils.cpp \
     varianteditorfactory.cpp \
     variantpropertymanager.cpp \
-<<<<<<< HEAD
     zoomable.cpp
-=======
-    zoomable.cpp \
-    magicwandtool.cpp \
-    addpropertydialog.cpp
->>>>>>> e44e510d
 
 HEADERS += aboutdialog.h \
     abstractobjecttool.h \
     abstracttiletool.h \
     abstracttool.h \
+    addpropertydialog.h \
     addremovelayer.h \
     addremovemapobject.h \
     addremoveterrain.h \
@@ -355,19 +351,10 @@
     utils.h \
     varianteditorfactory.h \
     variantpropertymanager.h \
-<<<<<<< HEAD
     zoomable.h
-=======
-    zoomable.h \
-    magicwandtool.h \
-    addpropertydialog.h
-
-macx {
-    OBJECTIVE_SOURCES += macsupport.mm
-}
->>>>>>> e44e510d
 
 FORMS += aboutdialog.ui \
+    addpropertydialog.ui \
     commanddialog.ui \
     editterraindialog.ui \
     exportasimagedialog.ui \
@@ -379,8 +366,7 @@
     patreondialog.ui \
     preferencesdialog.ui \
     resizedialog.ui \
-    tileanimationeditor.ui \
-    addpropertydialog.ui
+    tileanimationeditor.ui
 
 icon32.path = $${PREFIX}/share/icons/hicolor/32x32/apps/
 icon32.files += images/32x32/tiled.png
