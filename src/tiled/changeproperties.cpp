--- conflicted
+++ resolved
@@ -30,15 +30,10 @@
 ChangeProperties::ChangeProperties(Document *document,
                                    const QString &kind,
                                    Object *object,
-<<<<<<< HEAD
-                                   const Properties &newProperties)
-    : mDocument(document)
-=======
                                    const Properties &newProperties,
                                    QUndoCommand *parent)
     : QUndoCommand(parent)
-    , mMapDocument(mapDocument)
->>>>>>> 3d6e9251
+    , mDocument(document)
     , mObject(object)
     , mNewProperties(newProperties)
 {
