--- conflicted
+++ resolved
@@ -116,11 +116,7 @@
 
 void FileSystemWatcher::pathsChangedTimeout()
 {
-<<<<<<< HEAD
-    const auto changedFiles = mChangedFiles.values();
-=======
     const auto changedPaths = mChangedPaths.values();
->>>>>>> 85f2d63a
 
     // If the file was replaced, the watcher is automatically removed and needs
     // to be re-added to keep watching it for changes. This happens commonly
