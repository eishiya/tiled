--- conflicted
+++ resolved
@@ -56,33 +56,6 @@
 {
 }
 
-<<<<<<< HEAD
-=======
-Map::Map(const Map &map):
-    Object(map),
-    mOrientation(map.mOrientation),
-    mRenderOrder(map.mRenderOrder),
-    mWidth(map.mWidth),
-    mHeight(map.mHeight),
-    mTileWidth(map.mTileWidth),
-    mTileHeight(map.mTileHeight),
-    mHexSideLength(map.mHexSideLength),
-    mStaggerAxis(map.mStaggerAxis),
-    mStaggerIndex(map.mStaggerIndex),
-    mBackgroundColor(map.mBackgroundColor),
-    mDrawMargins(map.mDrawMargins),
-    mTilesets(map.mTilesets),
-    mLayerDataFormat(map.mLayerDataFormat),
-    mNextObjectId(1)
-{
-    foreach (const Layer *layer, map.mLayers) {
-        Layer *clone = layer->clone();
-        clone->setMap(this);
-        mLayers.append(clone);
-    }
-}
-
->>>>>>> dd2f69f3
 Map::~Map()
 {
     qDeleteAll(mLayers);
