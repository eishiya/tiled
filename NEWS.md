<<<<<<< HEAD
### Unreleased

* Raised minimum supported Qt version from 5.6 to 5.12 (drops Windows XP support)
=======
### Tiled 1.8.2 (18 February 2022)

* Fixed deactivating of tools when no layer is selected (avoids crash)
* Fixed monospace font option in multi-line text editor on macOS and Windows (#3007)
* Fixed ability to reset custom 'color' and 'object' properties (#3270)
* Fixed updating of layer positions when changing parallax factor of a group (#3175)
* Scripting: Fixed crash when assigning null to the MapObject.tile property
* Scripting: Fixed adding of tilesets when adding layers to a loaded map (#3268)
* JSON format: Fixed layer locked status not getting saved (#2877)
* macOS: Fixed duplicate overwrite confirmation when using Export As (#3152)
* FreeBSD: Fixed compile due to missing include (by Dmitry Marakasov, #3271)
>>>>>>> e822f5da

### Tiled 1.8.1 (11 February 2022)

* Fixed pasted objects not getting selected if a tile layer was also copied
* Fixed possible crash when trying to determine whether OpenGL is used
* Fixed possible crash when using the Insert Tile tool
* Fixed possible crash in tile stamp preview
* AutoMapping: Fixed crash when an input layer does not exist (#3269)
* Scripting: Automatically add tilesets to the map where needed (#3268)
* snap: Updated from core18 to core20 (now uses Qt 5.12)
* AppImage: Updated to Sentry 0.4.15

### Tiled 1.8.0 (7 February 2022)

* Added support for custom enum properties (with svipal, #2941)
* Added support for custom class properties (#489)
* Added parallax origin property to the map (with krukai, #3209)
* Added Repeat X/Y properties to Image Layers (with krukai, #3205)
* Added an action for selecting all layers (Ctrl+Alt+A) (#3081)
* Added actions to select or add tilesets to Project view context menu
* Added cut/copy/paste actions to Tile Animation Editor
* Improved undo behavior by merging sequential edits to the same property (#3103)
* Improved multi-layer painting behavior (#3094)
* Separated the X and Y components of the major grid option (#3208)
* Added automatic fading out of the grid when zooming out a lot
* AutoMapping: Made it find layers within groups (#1771)
* AutoMapping: `regions` layer can now be used alongside `region_input/output` layers
* AutoMapping: Recognize "//" layer name prefix for ignoring layers (#3262)
* AutoMapping: Allow setting a rule map as project rules file (#3221)
* Tweaked focus behavior in the Template Editor
* Changed the default Terrain Brush shortcut back to T
* Reset tile animations when disabling playback and when exporting as image
* Don't require saving maps upon creation (#1902)
* Apply transformation actions to the preview while placing tiles (#3091)
* Allow using object context menu in object creation tools
* Reduced the step size for the parallax factor property
* Improved the logic for automatically switching tools (#2807)
* Ignore selection changes when marking a file as modified (#3194)
* Use the tileset background color in the collision editor (with Benja Appel, #3163)
* Show the read error when using --export-map/tileset
* Avoid deselecting all layers when clicking empty area in Layers view (#2806)
* Scripting: Added File API
* Scripting: Added support for loading JavaScript `.mjs` modules (#3261)
* Scripting: Added tiled.applicationDirPath property
* Scripting: Added tiled.extensionsPath property (#3139)
* Scripting: Added missing Layer.tintColor property
* Scripting: Added missing ObjectGroup.drawOrder property (#3147)
* Scripting: Added TileMap.removeObjects (#3149)
* Scripting: Added TileMap.regionEdited signal
* Scripting: Added TileMap.layers and GroupLayer.layers properties, for convenience
* Scripting: Added region.rects property and region.contains(x,y)
* Scripting: Treat custom format extensions as case-insensitive (#3141)
* Scripting: Allow tools to stay active when tiles or a terrain type are selected (#3201)
* Scripting: Extended the terrain related API (#2663)
* Scripting: tiled.activeAsset can be assigned asset created in script (#3160)
* Scripting: Fixed possible crash after creating tilesets from script (#3229)
* Scripting: Fixed possible crash in TileMap.autoMap
* Scripting: Fixed dialog window titles to show on macOS (#2910)
* Scripting: Fixed tileset or tile references for maps loaded from script
* Scripting: Avoid crash when script reload happens during popup (#2991)
* Fixed the logic for handling group layer parallax factors (with LilithSilver, #3125)
* Fixed keyboard modifiers getting stuck for Terrain Brush (#2678)
* Fixed debug messages showing in the Console and Issues views
* Fixed enabled state of File > Export action for tilesets (#3177)
* Fixed Snap to Grid for hexagonal maps
* Fixed AutoMapping rules file to update after changing project properties (#3176)
* Fixed 'Detect Bounding Box' action missing in Keyboard settings
* Fixed toggling "Clear View" on & off shifting the map
* Fixed command-line output not showing on Windows (#2688)
* Fixed "Select object on map" when no object layer is selected (#3207)
* Fixed adjusting of tile types when tileset width changed (by Albert Vaca Cintora, #3237)
* Fixed missing Qt translations for Linux AppImage
* Fixed minimap viewport position when layers are offset (#3211)
* Fixed "Highlight Current Layer" getting confused (#3223)
* Fixed Terrain Set type property to be disabled when appropriate (avoids crash)
* Fixed saving broken references to files loaded using "ext:" prefix (#3185)
* Fixed performance issue in Project view related to file icons
* Fixed dynamic wrapping when adding tiles to a collection (#3076)
* Fixed potential crash when changing a WangSet from script
* Tiled Manual is now available in French
* JSON plugin: Added "tmj", "tsj" and "tj" as accepted file extensions
* YY plugin: Don't use safe writing of files
* YY plugin: Write out custom "object" properties as instance name (instead of the ID)
* YY plugin: Determine sprite names by looking for meta files (by krukai, #3213)
* CSV plugin: Improved handling of infinite maps
* RpMap plugin: Fixed hardcoded exported tile size (#3184)
* libtiled-java: Introduced TilesetCache interface (by Samuel Manflame, #3117)
* Added Ukrainian translation to Windows installer (#3132)
* AppImage: Updated to Sentry 0.4.14
* Updated Bulgarian, Chinese (Simplified), French, Korean, Portuguese (Brasil), Portuguese (Portugal), Russian, Swedish and Turkish translations

### Tiled 1.7.2 (10 August 2021)

* Avoid automatically replacing external tilesets with "similar" ones
* Fixed copying and capturing stamps on staggered maps (with Alexander Dorogov, #2874)
* Fixed possible crash in Tile Animation Editor
* Fixed data loss when saving maps with tilesets that failed to load (#3106)
* Fixed creating multi-layer tile stamp from selection (#2899)
* Scripting: Automatically reset object ID when adding to avoid duplicate IDs
* Linux: Possible workaround for crash in clipboard manager
* AppImage: Updated to Sentry 0.4.12
* Updated Italian translation

### Tiled 1.7.1 (9 July 2021)

* Don't save export target and format to exported files
* Fixed crashes resulting from the Tile Animation Editor
* Fixed possible crash when pasting multi-layer stamp (#3097)
* Fixed possible crash when restoring expanded layers in Objects view
* Fixed parallax factor getting lost when layer is cloned (#3077)
* Fixed an issue with synchronizing selected tiles to current stamp (#3095)
* Commands: Fixed possible crash in Edit Commands window
* Commands: Automatically quote the command executable
* Commands: Improved starting directory for executable file chooser
* Commands: Fixed the 'Clear' button to reset the shortcut
* AppImage: Updated to Sentry 0.4.11
* Updated French translation

### Tiled 1.7.0 (4 June 2021)

* Added basic "major grid" option with stronger lines (with Ilya Arkhanhelsky, #3032)
* Added ability to rearrange tiles in a tileset (with José Miguel Sánchez García, #2983)
* Added option to choose background fade color (with SchmidtWC, #3031)
* Added portable mode, enabled when a "tiled.ini" is detected alongside the Tiled executable (#2945) 
* Disable project extensions by default, for security reasons (#3058)
* Render selection preview and hovered item highlight above labels (#3036)
* Changed the donation reminder to be non-modal
* docs: Generate scripting API documentation using TypeDoc (with Erik Schilling (#2965) and MrMasterplan (#3040, #3041, #3045))
* QMake/Qbs: Added a way to disable DBus support (with Dmitry Marakasov, #3039)
* Scripting: Fixed 'mouseLeft' callback for scripted tools (#3050)
* Scripting: Fixed loading of icons with explicit "ext:" prefix (#3048)
* Scripting: Made TileMap coordinate conversion functions always work (#3054)
* tBIN plugin: Convert 'color', 'object' and 'file' properties on save
* Python plugin: Added Layer.offset and Layer.setOffset (with sverx, #3073)
* Python plugin: Linux AppImage now supports Python 3.6 instead of 3.5
* Windows: Add a default "Open in text editor" command based on notepad.exe
* Fixed possible crash in Properties view when switching files
* Fixed watching/unwatching of folders when adding/removing from project (#3035)
* Fixed determining desired file format by extension on export
* Fixed compilation issue with GCC 10 (#3037)
* Updated Bulgarian, Portuguese (Portugal), Russian and Turkish translations

### Tiled 1.6.0 (23 April 2021)

* Added object selection preview
* Added toggle to select enclosed rather than touched objects (#3023)
* Added Sentry crash handler to Linux AppImage (disabled by default)
* Added %tileid variable for custom commands on tilesets (#3026)
* Added option to lock the position of views and tool bars
* Added toggle to show/hide other maps in the same world (#2859)
* Added a helpful text to Terrain Sets view when it is empty (#3015)
* Allow opening projects from the File menu (#3000)
* Made the terrains list in the Terrain Sets view not collapsible (#3015)
* Automatically select the first terrain when selecting a Terrain Set (#3015)
* When duplicating objects, place the duplicates next to the originals (#2998)
* Tweaked selection outlines to be a little fatter and adjust to DPI
* Write --export-formats output to stdout instead of stderr (#3002)
* Allow hiding objects in the Tile Collision Editor
* Scripting: Added missing Tileset.transparentColor property
* Fixed 'Detach templates' export option to add tilesets when needed
* Fixed Terrain Brush behavior on map edges
* Fixed Terrain Brush behavior for sets transitioning to nothing
* Fixed loss of edit focus when hovering tileset while assigning terrain (#3015)
* Fixed shortcuts for flipping or rotating the current terrain pattern
* Fixed switching to Terrain Brush when clicked terrain is already selected (#3015)
* Fixed state of "dynamic wrapping" toggle button on startup
* Fixed parallax layer positioning when reordering layers (#3009)
* Windows: Fixed Swedish translation missing from installer
* Windows: Re-enabled code signing by SignPath (was missing for Tiled 1.5)
* snap: Added 'removable-media' plug, for accessing USB drives
* snap: "Open Containing Folder" action now also selects the file
* JSON plugin: Write out "version" property as string (#3033)
* YY plugin: Fixed plugin loading issue for qmake builds
* libtiled-java: Optimized for multithreaded usage (by Samuel Manflame, #3004)
* Updated Bulgarian, French, Portuguese (Portugal), Swedish and Turkish translations
* Added Thai translation (by Thanachart Monpassorn, currently at 54%)

### Tiled 1.5.0 (23 March 2021)

* Unified Wang and Terrain tools (backwards incompatible change!)
* Added support for a per-layer parallax scrolling factor ([#2951](https://github.com/mapeditor/tiled/pull/2951))
* Added export to GameMaker Studio 2.3 ([#1642](https://github.com/mapeditor/tiled/issues/1642))
* Added option to change object selection behavior ([#2865](https://github.com/mapeditor/tiled/pull/2865))
* Added Monospace option to the multi-line text editor
* Added option to auto-scroll on middle click
* Added smooth scrolling option for arrow keys
* Added a 'Convert to Polygon' action for rectangle objects
* Added support for drawing with a blob tileset
* Added 'Duplicate Terrain Set' action
* Added Terrain Set type (Corner, Edge or Mixed)
* Added support for rotating and flipping Terrain tiles (by Christof Petig, [#2912](https://github.com/mapeditor/tiled/pull/2912))
* Added support for exporting to [RPTools MapTool](https://www.rptools.net/toolbox/maptool/) RpMap files (by Christof Petig, [#2926](https://github.com/mapeditor/tiled/pull/2926))
* Added Ctrl+Shift to toggle Snap to Fine Grid (by sverx, [#2895](https://github.com/bjorn/tiled/pull/2895))
* Eraser: Added Shift to erase on all layers (by Michael Aganier, [#2897](https://github.com/bjorn/tiled/pull/2897))
* Automatically add .world extension to new World files
* Shape Fill Tool now displays the size of the current shape ([#2808](https://github.com/mapeditor/tiled/issues/2808))
* Tile Collision Editor: Added action to add an auto-detected bounding box collision rectangle (by Robin Macharg, [#1960](https://github.com/bjorn/tiled/pull/1960))
* Tile Collision Editor: Added context menu action to copy selected collision objects to all other selected tiles (by Robin Macharg, [#1960](https://github.com/bjorn/tiled/pull/1960))
* Tilesets view: Added "Edit Tileset" action to tab context menu
* Tilesets view: Added "Add External Tileset" action to tilesets menu
* Scripting: Added initial API for creating and modifying Terrain Sets
* Scripting: Added API for working with images ([#2787](https://github.com/mapeditor/tiled/pull/2787))
* Scripting: Added API for launching other processes ([#2783](https://github.com/mapeditor/tiled/issues/2783))
* Scripting: Added MapView.center property
* Scripting: Added missing Layer.id and Layer.parentLayer properties
* Scripting: Enable extending most context menus
* Scripting: Fixed reset of file formats on script reload ([#2911](https://github.com/mapeditor/tiled/issues/2911))
* Scripting: Fixed missing GroupLayer and ImageLayer constructors
* Scripting: Added default icon for scripted actions
* Enabled high-DPI scaling on Linux and changed rounding policy
* Remember last file dialog locations in the session instead of globally
* Fixed loading extension path from project config (by Peter Ruibal, [#2956](https://github.com/mapeditor/tiled/pull/2956))
* Fixed performance issues when using a lot of custom properties
* Fixed storing template instance size when overriding the tile ([#2889](https://github.com/mapeditor/tiled/issues/2889))
* Fixed removal of object reference arrow when deleting target object ([#2944](https://github.com/mapeditor/tiled/issues/2944))
* Fixed updating of object references when layer visibility changes
* Fixed map positioning issues in the World Tool ([#2970](https://github.com/mapeditor/tiled/issues/2970))
* Fixed handling of Shift modifiers in Bucket and Shape Fill tools ([#2883](https://github.com/mapeditor/tiled/issues/2883))
* Fixed scrolling speed in Tileset view when holding Ctrl
* Fixed issue causing export.target to get written out as "."
* Fixed "Repeat last export on save" when using Save All ([#2969](https://github.com/mapeditor/tiled/issues/2969))
* Fixed interaction shape for rectangle objects to be more precise ([#2999](https://github.com/mapeditor/tiled/issues/2999))
* Fixed "AutoMap While Drawing" not applying when using Cut/Delete
* Fixed path in AutoMap error message when rules file doesn't exist
* Lua plugin: Don't embed external tilesets, unless enabled as export option ([#2120](https://github.com/mapeditor/tiled/issues/2120))
* Python plugin: Added missing values to MapObject.Shape enum ([#2898](https://github.com/bjorn/tiled/issues/2898))
* Python plugin: Fixed linking issue when compiling against Python 3.8
* CSV plugin: Include flipping flags in exported tile IDs
* GMX plugin: Take tile object alignment into account
* Linux: "Open Containing Folder" action now also selects the file
* libtiled-java: Many updates (by Henri Viitanen, [#2207](https://github.com/bjorn/tiled/pull/2207))
* Ported Tiled to Qt 6 (releases still use 5.15 for now)
* Updated Bulgarian, Chinese (Simplified), Czech, Finnish, French, Portuguese, Portuguese (Portugal), Russian, Swedish and Turkish translations

### Tiled 1.4.3 (17 November 2020)

* Fixed running Tiled on macOS Big Sur (#2845)
* Improved error message when adding external tileset
* Fixed opening of files in already open instance of Tiled
* Fixed crash in Edit Commands dialog (#2914)
* Fixed Object Alignment not getting set when reloading a tileset
* Tile Collision Editor: Fixed invisible tile for isometric oriented tileset (#2892)
* Ignore attempts to replace a tileset with itself
* qmake: Support linking to system Zstd on all UNIX-like systems

### Tiled 1.4.2 (5 August 2020)

* Reverted the default layer data format back to CSV (was changed to Zstd by accident in 1.4.0)
* Added ability to draw lines using click+drag (in addition to click and click) when holding Shift
* Improved positioning when adding maps to world via context menu
* Disable instead of hide the "Save As Template" action when using embedded tilesets
* Made Ctrl turn off snapping if Snap to Fine Grid is enabled (#2061)
* Set minimum value of tile width and height to 1
* Fixed Select Same Tile tool behavior for empty tiles
* Fixed clickability of the dot in point objects
* Fixed adjusting of terrain images when tileset width changes
* Worlds: Fixed potential data loss when opening .world file
* tmxrasterizer: Added --show-layer option (by Matthias Varnholt, #2858)
* tmxrasterizer: Added parameter to advance animations (by Sean Ballew, #2868)
* Scripting: Initialize tile layer size to map size upon add (#2879)
* Windows installer: Made creation of the desktop shortcut optional
* Windows installer: Made the launching of Tiled optional
* Updated Qt to 5.12.9 on all platforms except Windows XP and snap releases
* snap: Fixed issues with storing the default session (#2852)
* snap: Enabled support for Zstandard (#2850)

### Tiled 1.4.1 (25 June 2020)

* When opening a .world file, load the world and open its first map
* When opening an object template, show it in the Template Editor
* Fixed crash on trying to export using the command-line (#2842)
* Fixed crash when deleting multiple objects with manual drawing order (#2844)
* Fixed potential crash when removing a tileset
* Fixed potential scaling happening for maps used as tilesets (#2843)
* Fixed positioning of map view when switching between maps in a world
* Fixed file dialog start location
* Scripting: Fixed issues with absolute file paths on Windows (#2841)
* Lua plugin: Fixed syntax used for object properties (#2839)

### Tiled 1.4.0 (17 June 2020)

* Added support for projects (#1665)
* Added object reference property type (with Steve Le Roy Harris and Phlosioneer, #707)
* Added world editing tool for adding/removing and moving around maps in a world (with Nils Kübler, #2208)
* Added a quick "Open file in Project" (Ctrl+P) action
* Added new Object Alignment property to Tileset (with Phlosioneer, #91)
* Added layer tint color (by Gnumaru, #2687)
* Added support for using maps as images (with Phlosioneer, #2708)
* Added 'Open with System Editor' action for custom file properties (#2172)
* Added option to render object names when exporting as image (#2216)
* Added 'Replace Tileset' action to Tilesets view
* Added shortcut to tooltips for all registered actions
* Added automatic reloading of object templates (by Phlosioneer, #2699)
* Added 'Clear Console' button and context menu action (#2220)
* Added 'Reopen Closed File' (Ctrl+Shift+T) action
* Added status bar button to toggle the Console view
* Added a border around the tile selection highlight
* Switch current tileset tab if all selected tiles are from the same tileset (by Mitch Curtis, #2792)
* Made tileset dynamic wrapping toggle persistent
* Properties view: Added action for adding a property to context menu (#2796)
* Optimized loading of CSV tile layer data (by Phlosioneer, #2701)
* Improved map positioning when toggling 'Clear View'
* Remember the preferred format used for saving
* Normalize rotation values when rotating objects (#2775)
* Removed the Maps view (replaced by Project view)
* Removed file system hierarchy from Templates view (replaced by Project view)
* Fixed potential crash when triggering AutoMap (#2766)
* Fixed the status bar placement to be always at the bottom of the window
* Fixed potential issue with automatic reloading of files (#1904)
* Fixed issue where image layer images cannot be loaded from Qt resource files (by obeezzy, #2711)
* GmxPlugin: Added support for layer tint color
* Scripting: Assign global variables to console script evaluations (by Phlosioneer, #2724)
* Scripting: Added coordinate conversion to TileMap
* Scripting: Added support for custom "file" properties
* Scripting: Added checks for nullptr arguments (by Phlosioneer, #2736)
* Scripting: Added some missing tileset related properties
* Scripting: Added FileInfo API with various file path operations (with David Konsumer, #2822)
* Scripting: Provide access to registered file formats (by Phlosioneer, #2716)
* Scripting: Enabled scripted formats to be used on the command-line
* Scripting: Added functions to access inherited properties (by Bill Clark, #2813)
* Scripting: Introduced \__filename global value (with konsumer)
* Scripting: Fixed ObjectGroup.insertObjectAt to use the index
* docs: Clarify "can contain" documentation and error handling (by Phlosioneer, #2702)
* docs: Document all optional attributes, update some docs (by Phlosioneer, #2705)
* docs: Alphabetize scripting API reference (by Phlosioneer, #2720)
* docs: Added missing BinaryFile constructor docs (by Phlosioneer, #2732)
* docs: Enabled Algolia powered search
* libtiled-java: Big update to support newer TMX attributes (by Mike Thomas, #1925)
* libtiled-java: Fixed writing of the tile type (by Phlosioneer, #2704)
* libtiled-java: Enable loading of maps from jar files (by Adam Hornáček, #2829)
* Updated Bulgarian, Chinese (Simplified), Czech, Finnish, French, Norwegian Bokmål, Portuguese (Portugal) and Turkish translations


### Tiled 1.3.5 (27 May 2020)

* Fixed initialization and restoring of map view (#2779)
* Fixed skewed tile terrain/Wang overlays for non-square tiles (#1943)
* Fixed link color on dark theme
* Fixed small issue when right-clicking embedded tileset tab
* Fixed Wang Sets toggle to also appear in the Tileset menu
* Scripting: Fixed issue when closing/comitting BinaryFile (#2801)
* Scripting: Fixed "Safe writing of files" when writing with TextFile
* Updated Qt to 5.12.8 on all platforms except Windows XP and snap releases
* Small translation updates to Bulgarian, French and Portuguese

### Tiled 1.3.4 (14 April 2020)

* Fixed automatic reload issues when editing object types (regression in 1.3.1, #2768)
* Scripting: Added methods to get tileset's image size (backported from 1.4, #2733)
* Scripting: Fixed map.tilesets when 'Embed tilesets' is enabled
* Fixed the "Fix Tileset" button in the Template Editor
* macOS: Disabled unified tool bar to avoid repainting issues (#2667)
* macOS and Linux: Updated Qt from 5.12.6 to 5.12.7

### Tiled 1.3.3 (3 March 2020)

* Fixed loading of compression level
* Fixed default value for Hex Side Length property
* Fixed hiding of status bar text for some tools
* Fixed removing of object labels when removing a group layer
* GmxPlugin: Fixed compatibility with GameMaker 1.4.9999
* Scripting: Made TextFile.commit and BinaryFile.commit close as well
* Scripting: Fixed crashes when modifying certain new objects
* Scripting: Fixed potential crash in Asset.macro/undo/redo/isModified
* Scripting: Fixed potential crash when accessing Tool.preview
* Scripting: Fixed loading of images from extensions folder
* Scripting: Reload extensions also when files are added/removed
* Updated Bulgarian translation (by Любомир Василев)

### Tiled 1.3.2 (22 January 2020)

* Fixed initialization of selected layers (#2719)
* Fixed stamp action shortcuts not being configurable (#2684)
* Fixed the tileset view to respect the 'wheel zooms by default' preference
* Fixed insertion position when using drag-n-drop to rearrange layers
* Fixed displayed layer data format in Properties
* Fixed repeating of export when map is saved by a custom command (#2709)
* Fixed issue when multiple worlds are loaded that use pattern matching
* Issues view can now be hidden by clicking the status bar counters
* macOS: Fixed black toolbar when enabling OpenGL rendering (#1839)
* Windows: Fixed context menus activating first item on release (#2693)
* Windows installer: Include the 'defoldcollection' plugin (#2677)
* libtiled: Avoid inheriting Properties from QVariantMap (#2679)
* docs: Added some notes to Python and JavaScript pages (#2725)
* Updated Qt from 5.12.5 to 5.12.6
* Updated Finnish translation (by Tuomas Lähteenmäki and odamite)
* Updated part of Italian translation (by Katia Piazza)

### Tiled 1.3.1 (20 November 2019)

* Added reloading of object types when changed externally (by Jacob Coughenour, #2674)
* Added a status bar to the startup screen
* Made the shortcuts for the tools configurable (#2666)
* Made Undo/Redo shortcuts configurable (#2669)
* Fixed importing of keyboard settings (.kms files) (#2671)
* Fixed small window showing up on startup for a split second
* Windows: Fixed the shipped version of OpenSSL (fixes new version notification)
* Tiled Quick: Don't compile/install by default (#2673)

### Tiled 1.3.0 (13 November 2019)

* Added support for extending Tiled with JavaScript (#949)
* Added error and warning counts to the status bar
* Added Issues view where you can see warnings and errors and interact with them
* Added configuration of keyboard shortcuts (#215)
* Added status bar notification on new releases (replacing Sparkle and WinSparkle)
* Added option to show tile collision shapes on the map (#799)
* Added switching current layer with Ctrl + Right Click in map view
* Added search filter to the Objects view (#1467)
* Added icons to objects in the Objects view
* Added dynamic wrapping mode to the tileset view (#1241)
* Added a \*.world file filter when opening a world file
* Added support for .world files in tmxrasterizer (by Samuel Magnan, #2067)
* Added synchronization of selected layers and tileset when switching between maps in a world (by JustinZhengBC, #2087)
* Added actions to show/hide and lock/unlock the selected layers
* Added toggle button for "Highlight Current Layer" action
* Added custom output chunk size option to map properties (by Markus, #2130)
* Added support for Zstandard compression and configurable compression level (with BRULE Herman and Michael de Lang, #1888)
* Added option to minimize output on export (#944)
* Added export to Defold .collection files (by CodeSpartan, #2084)
* Added a warning when custom file properties point to non-existing files (#2080)
* Added shortcuts for next/previous tileset (#1238)
* Added saving of the last export target and format in the map/tileset file (#1610)
* Added option to repeat the last export on save (#1610)
* Added Fit Map in View action (by Mateo de Mayo, #2206)
* Tile Collision Editor: Added objects list view
* Changed the Type property from a text box to an editable combo box (#823)
* Changed animation preview to follow zoom factor for tiles (by Ruslan Gainutdinov, #2050)
* Changed the shortcut for AutoMap from A to Ctrl+M
* AutoMapping: Added "OverflowBorder" and "WrapBorder" options (by João Baptista de Paula e Silva, #2141)
* AutoMapping: Allow any supported map format to be used for rule maps
* Python plugin: Added support for loading external tileset files (by Ruin0x11, #2085)
* Python plugin: Added Tile.type() and MapObject.effectiveType() (by Ruin0x11, #2124)
* Python plugin: Added Object.propertyType() (by Ruin0x11, #2125)
* Python plugin: Added Tileset.sharedPointer() function (#2191)
* tmxrasterizer: Load plugins to support additional map formats (by Nathan Tolbert, #2152)
* tmxrasterizer: Added rendering of object layers (by oncer, #2187)
* Fixed missing native styles when compiled against Qt 5.10 or later (#1977)
* Fixed file change notifications no longer triggering when file was replaced (by Nathan Tolbert, #2158)
* Fixed layer IDs getting re-assigned when resizing the map (#2160)
* Fixed performance issues when switching to a new map in a world with many maps (by Simon Parzer, #2159)
* Fixed restoring of expanded group layers in Objects view
* Fixed tileset view to keep position at mouse stable when zooming (#2039)
* libtiled-java: Added support for image layers and flipped tiles (by Sergey Savchuk, #2006)
* libtiled-java: Optimized map reader and fixed path separator issues (by Pavel Bondoronok, #2006)
* Updated builds on all platforms to Qt 5.12 (except snap release)
* Raised minimum supported Qt version from 5.5 to 5.6
* Raised minimum supported macOS version from 10.7 to 10.12
* Removed option to include a DTD in the saved files
* Removed the automappingconverter tool
* snap: Updated from Ubuntu 16.04 to 18.04 (core18, Qt 5.9)
* Updated Chinese, Portuguese (Portugal), Turkish and Ukrainian translations

### Tiled 1.2.5 (9 October 2019)

* Fixed exporting to a file name containing multiple dots (#2149)
* Fixed possible crash in AutoMapper (#2157)
* Fixed crash when unloading certain plugins
* Fixed duplicated entries in Objects view after grouping layers
* Fixed adjacent maps within a world not being properly clickable
* Fixed empty maps within a world not being clickable
* Fixed handling of negative multiplierX/Y in a world file

### Tiled 1.2.4 (15 May 2019)

* Fixed view boundaries to take into account layer offsets (#2090)
* Fixed map size when switching infinite off (#2051)
* Fixed the image cache to check file modification time (#2081)
* Fixed updating a few things when changing tileset drawing offset
* Fixed position of tile object outline on isometric maps
* Fixed saving of tile stamps when using the Shape Fill Tool
* tBIN plugin: Fixed loading of some tilesets on Linux
* tBIN plugin: Fixed possible crash when images can't be found (#2106)
* Python plugin: Disable this plugin by default, to avoid crashes on startup (#2091)
* JSON plugin: Fixed writing of position for objects without ID
* Added Swedish translation (by Anton R)

### Tiled 1.2.3 (12 March 2019)

* Fixed cut/copy in Tile Collision Editor (#2075)
* Fixed crash when trying to add Wang colors without a selected Wang set (#2083)
* tBIN plugin: Fixed hang when locating missing tileset image (#2068)
* CSV plugin: Fixed exporting of grouped tile layers

### Tiled 1.2.2 (29 January 2019)

* Added 'json1' plugin that exports to the old JSON format (#2058)
* Enable the adding of point objects in Tile Collision Editor (#2043)
* Reload AutoMapping rules when they have changed on disk (by Justin Zheng, #1997)
* Fixed remembering of last used export filter
* Fixed label color to update when object layer color is changed (by Justin Zheng, #1976)
* Fixed stamp and fill tools to adjust when tile probability is changed (by Justin Zheng, #1996)
* Fixed misbehavior when trying to open non-existing files
* Fixed mini-map bounds when layer offsets are used in combination with group layers
* Fixed Templates view missing from the Views menu (#2054)
* Fixed Copy Path / Open Folder actions for embedded tilesets (#2059)
* Python plugin: Made the API more complete (#1867)
* Updated Chinese, German, Korean, Norwegian Bokmål, Portuguese (Portugal) and Ukrainian translations

### Tiled 1.2.1 (14 November 2018)

* Fixed JSON templates not being visible in Templates view (#2009)
* Fixed Maps view to show all readable map formats
* Fixed crash when deleting a command using the context menu (by Robert Lewicki, #2014)
* Fixed crash after a world file failed to load
* Fixed Select None action to be enabled when there is any selection
* Fixed disappearing of tile types on export/import of a tileset (#2023)
* Fixed tool shortcuts when using Spanish translation
* Fixed saving of the "Justify" alignment option for text objects (#2026)
* Changed Cut, Copy and Delete actions to apply based on selected layer types
* Windows: Updated builds to Qt 5.9.7
* Updated Russian translation (by Rafael Osipov, #2017)

### Tiled 1.2.0 (19 September 2018)

* Added multi-layer selection, including multi-layer tile layer editing
* Added support for multi-map worlds (#1669)
* Added ability to extend existing polylines (with Ketan Gupta, #1683)
* Added option to highlight the hovered object (#1190)
* Added news from website to the status bar (#1898)
* Added option to show object labels for hovered objects
* Added option to embed tilesets on export (#1850)
* Added option to detach templates on export (#1850)
* Added option to resolve object types and properties on export (#1850)
* Added Escape for switching to the Select Objects tool and for clearing the selection
* Added Escape to cancel the current action in all object layer tools
* Added double-click on polygon objects to switch to Edit Polygons tool
* Added interaction with segments for polygons, for selection and dragging
* Added double-clicking a polygon segment for inserting a new point at that location
* Added action to lock/unlock all other layers (by kralle333, #1883)
* Added --export-tileset command line argument (by Josh Bramlett, #1872)
* Added unique persistent layer IDs (#1892)
* Added 'version' and 'tiledversion' to external tileset files
* Added full paths to Recent Files menu as tool tips (by Gauthier Billot, #1992)
* Create Object Tools: Show preview already on hover (#537)
* Objects view: Only center view on object on press or activation
* Objects view: When clicking a layer, make it the current one (by kralle333, #1931)
* Unified the Create Polygon and Create Polyline tools
* JSON plugin: Made the JSON format easier to parse (by saeedakhter, #1868)
* Tile Collision Editor: Allowed using object templates
* Templates view: Don't allow hiding the template object
* Python plugin: Updated to Python 3 (by Samuli Tuomola)
* Python plugin: Fixed startup messages not appearing in debug console
* Python plugin: Fixed file change watching for main script files
* Lua plugin: Include properties from templates (#1901)
* Lua plugin: Include tileset column count in export (by Matt Drollette, #1969)
* tBIN plugin: Don't ignore objects that aren't perfectly aligned (#1985)
* tBIN plugin: Fixed "Unsupported property type" error for newly added float properties
* Automapping: Report error when no output layers are found
* AutoMapping: Changed matching outside of map boundaries and added 'MatchOutsideMap' option
* Linux: Modernized the appstream file (by Patrick Griffis)
* libtiled: Allow qrc-based tileset images (#1947)
* libtiled-java: Fixed loading maps with multiple external tilesets
* Optimized deletion of many objects (#1972)
* Make Ctrl+Q work for quitting also on Windows (#1998)
* Fixed randomizing of terrain, Wang tiles and stamp variations (#1949)
* Fixed tilesets getting added to maps when they shouldn't be (#2002)
* Fixed issue with default font size in combination with custom family (#1994)
* Fixed the tile grid to render below labels, handles and selection indicators
* Fixed confirming overwrite when exporting a tileset
* Fixed reading of infinite maps that don't use chunked layer data
* Updated Bulgarian, Dutch, French, German, Norwegian Bokmål, Portuguese (Portugal) and Turkish translations

### Tiled 1.1.6 (17 July 2018)

* Fixed Terrain Brush issue on staggered isometric maps (#1951)
* Fixed objects to stay selected when moving them between layers
* Fixed small tab bar rendering issue on high DPI displays
* Fixed rendering of arrows on scroll bar buttons
* Fixed object labels to adjust properly to the font DPI
* Fixed resize handle locations for multiple zero-sized objects
* Fixed handling of arrow keys on focused layer combo box (#1973)
* Tile Collision Editor: Fixed handling of tile offset (#1955)
* Tile Collision Editor: Fixed potential crash on Undo (#1965)
* Python plugin: Added some missing API to the Cell class
* Windows and Linux: Downgraded builds to Qt 5.9 (fixes #1928)
* macOS: Fixed library loading issues for tmxrasterizer and terraingenerator
* macOS: Downgraded to Qt 5.6 (fixes resizing of undocked views and reduces minimum macOS version to 10.7)
* Updates to German, Hungarian, Norwegian Bokmål, Polish, Portuguese (Portugal), Russian and Ukrainian translations

### Tiled 1.1.5 (25 April 2018)

* Fixed erasing mode of the Terrain Brush
* Fixed crash after editing a template
* Fixed rendering of eye/lock icons in Layers view
* Fixed object index when undoing Move Object to Layer action (#1932)
* Fixed shortcuts for flipping and rotating objects (#1926)
* Fixed dynamic retranslation of tools and tool actions
* Fixed possible crash when undoing/redoing Wang color changes
* Fixed handling of sub-properties in Object Type Editor (#1936)
* Fixed crash when deleting an object right before dragging it (#1933)
* Adjust Wang tile data when tileset column count changes (#1851)
* Improved fill behavior in case of selection on infinite map (#1921)
* Removed ability to hide tile collision objects (#1929)
* Remove tile collision layer along with the last object (#1230)
* JSON plugin: Made the reader more strict about object types (#1922)
* JSON plugin: Added support for Wang sets

### Tiled 1.1.4 (28 March 2018)

* Fixed exporting of external tilesets to JSON or TSX formats
* Fixed problem with embedding or exporting tilesets with Wang sets
* Fixed tiles placed by the terrain tool being considered different (#1913)
* Fixed text alignment values appearing at random in Properties view (#1767)
* macOS: Fixed eye/lock icon display in Layers view
* Re-enabled Space for toggling layer visibility
* Migrate properties set on tile collision layer to the tile (#1912)
* Don't reset stamp brush state when pressing Alt
* Automapping: Apply rules to selected area when there is one
* Windows and Linux: Updated builds to Qt 5.10.1
* Linux: Indicate Tiled can open multiple files at once in desktop file
* Lowered the minimum supported version of Qt to 5.5

### Tiled 1.1.3 (6 March 2018)

* Fixed crash when removing a tileset referenced by multiple objects
* Fixed crash on paste when it introduced more than one new tileset
* Fixed Invert Selection for non-infinite maps
* Fixed Select All to not select objects on locked layers
* Fixed logic determining the tilesets used by a tile layer
* Fixed copy/paste changing object order (#1896)
* Fixed tileset getting loaded twice when used by the map and a template
* Fixed repainting issues on undo/redo for new maps (#1887)
* JSON plugin: Fixed loading of infinite maps using CSV tile layer format (#1878)
* Linux: Updated AppImage to Qt 5.9.4
* Updated Hungarian, Japanese, Norwegian Bokmål, Portuguese and Ukrainian translations

### Tiled 1.1.2 (31 January 2018)

* Fixed possible crash while editing polygons
* Fixed hang when loading map file with empty compressed layer data
* Fixed selection of tile stamp to work on mouse click
* Fixed tools not being up to date on modifier keys after activation
* Fixed "Offset Map" action for infinite maps (#1866)
* Templates view: Keep template centered when resizing view
* Tile Collision Editor: Keep tile centered when resizing view
* Tile Collision Editor: Display tool info text in status bar
* JSON plugin: Fixed reading of infinite maps (#1858)
* libtiled-java: Fixed some bugs (by Henry Wang, #1840)
* libtiled-java: Fixed tile offset value not being considered (by digitalhoax, #1863)

### Tiled 1.1.1 (4 January 2018)

* Fixed crash on load for template instances of non-tile objects
* Windows Installer: Include the Qt SVG image plugin

### Tiled 1.1.0 (3 January 2018)

* Added support for infinite maps (by Ketan Gupta, #260)
* Added support for Wang tiles and related tools (by Benjamin Trotter)
* Added support for reusable object templates (by Mohamed Thabet)
* Added working directory setting for custom commands (by Ketan Gupta, #1580)
* Added output of custom commands in Debug Console (by Ketan Gupta, #1552)
* Added autocrop action based on tile layers (by Ketan Gupta, #642)
* Added tool bar with tool-specific actions and settings (by Ketan Gupta, #1084)
* Added shape fill tool for filling rectangles or circles (by Benjamin Trotter, #1272)
* Added option to lock/unlock a layer (by Ketan Gupta, #734)
* Added .xml as possible file extension for TMX files
* Added keyboard shortcut for Save All (by Thomas ten Cate)
* Added actions to remove a segment from polygon or to split a polyline (by Ketan Gupta, #1685)
* Added icon for animation editor in the tileset editor (by Ketan Gupta, #1706)
* Added display of flip bits for hovered tile in status bar (#1707)
* Added ability to capture tiles while using fill tools (#790)
* Added option to have mouse wheel zoom by default (#1472)
* Added tab closing actions to context menu, and close by middle-click (by Justin Jacobs, #1720)
* Added ability to reorder terrain types (by Justin Jacobs, #1603)
* Added a point object for marking locations (by Antoine Gersant, #1325)
* Added 'New Tileset' button when no tileset is opened (by Rhenaud Dubois, #1789)
* Added 'Open File' button when no file opened (by Rhenaud Dubois, #1818)
* Added support for custom input formats and TMX output to the --export-map command-line option
* Added island RPG example based on Beach tileset by finalbossblues
* Added file-related context menu actions to tileset tabs
* Added action to reset to default window layout (by Keshav Sharma, #1794)
* Added support for exporting tilesets, including to Lua format (by Conrad Mercer, #1213)
* Keep object types sorted alphabetically (by Antoine Gersant, #1679)
* Improved polygon node handles and drag behavior
* Fixed %executablepath variable for executables found in PATH (#1648)
* Fixed Delete key to delete selected polygon nodes when appropriate (by Ketan Gupta, #1555)
* Fixed Terrain Brush going wild in some scenarios (#1632)
* Fixed the "Embed in Map" checkbox to be persistent (#1664)
* Fixed crash when saving two new maps using the same file name (#1734)
* Fixed issues caused by paths not being cleaned (#1713)
* Fixed suggested file name for tilesets to match the tileset name (by killerasus, #1783)
* Fixed selection rectangle's shadow offset when zooming (by Antoine Gersant, #1796)
* Fixed save dialog to reopen after heeding the file extension warning (by Antoine Gersant, #1782)
* Fixed potential crash when zooming out too much (#1824)
* Fixed potential crash after deleting object or group layers
* Fixed Object Selection tool clearing selection on double-click
* Enabled building with Qbs on macOS, including the Python plugin (by Jake Petroules)
* Automapping: Don't fail if an input/inputnot layer isn't found
* Automapping: Added a "StrictEmpty" flag to input layers
* GMX plugin: Added support for defining views with objects (by William Taylor, #1621)
* GMX plugin: Added support for setting scale and origin for instances (#1427)
* GMX plugin: Added support for setting the creation code for instances and the map
* GMX plugin: Start counting default tile layer depth from 1000000 (#1814)
* tBIN plugin: Added read/write support for the tBIN map format (by Chase Warrington, #1560)
* libtiled-java: Generate classes from XSD, some fixes and build with Maven (by Mike Thomas, #1637)
* libtiled-java: Added support for manipulating non-consecutive tile IDs in a tileset (by Stéphane Seng)
* Python plugin: Adjusted example scripts to API changes (by spiiin, #1769)
* Flare plugin: Various changes (by Justin Jacobs, #1781)
* TMW plugin: Removed since it is no longer needed
* Updated Dutch, Bulgarian, English, French, German, Korean, Norwegian Bokmål, Spanish and Turkish translations

### Tiled 1.0.3 (29 August 2017)

* Fixed crash on reload map (#1659, #1694)
* Fixed possible crash on undo/redo in collision editor (#1695)
* Fixed tile replacement to add tileset when needed (by Mohamed Thabet, #1641)
* Fixed the display of the image source property for tilesets
* Fixed shortcut for 'Copy tile coordinates' (Alt+C) in Portuguese translation (by olueiro)
* JSON plugin: Fixed reading of tileset column count
* JSON plugin: Fixed reading of custom properties on tile collision object group

### Tiled 1.0.2 (27 June 2017)

* Added read-only tile and terrain properties in map editor (#1615)
* Fixed Terrains view to display all tilesets with terrain
* Fixed hang when trying to fill with a pasted stamp (#1617, #1624)
* Fixed crash when editing collision when tile image wasn't loaded
* Fixed rendering of tile objects when the image couldn't be loaded
* Fixed rendering of tile object outlines for resized objects
* Fixed labels shown on objects hidden via a group layer
* Fixed updating of label positions when moving a group layer
* GMX plugin: Fixed tile type inheritance for tile objects
* Restored Ctrl+N shortcut on "New Map" action

### Tiled 1.0.1 (13 June 2017)

* Made the zoom level used in Tilesets view persistent
* Fixed mixed up polygon and polyline icons (by Ketan Gupta, #1588)
* Fixed reset of font size when using font dialog (#1596)
* Fixed several issues with the Properties dock (#1583, #1611)
* Fixed centering on object on layer with offset (#1600)
* Fixed handling of symbolic links in Recent Files menu and Maps view (#1589)
* Fixed labels for objects in grouped object layers
* Reverted the file format version back to "1.0" and added "tiledversion" attribute
* Lua plugin: Fixed group layers being exported with "imagelayer" type (#1595)
* Added Korean translation (by miru2533 and SshipSunBee, #1604)
* Updated Russian and Chinese translations

### Tiled 1.0.0 (25 May 2017)

* Added support for editing external tilesets (#242)
* Added a text object with configurable font and wrapping (#1429)
* Added layer grouping (#1038)
* Added Tile.type and inherit tile object properties from the tile (#436, #1248)
* Added a start page
* Added selection of underlying objects with Alt modifier (by Yuriy, #1491)
* Added an option to disable safe writing of files (#1402, #1404)
* Added invert selection action (by Leon Moctezuma, #1423)
* Added support for isometric terrain overlays and tile collision objects (#419, #757)
* Added 180-degree mirroring mode to terrain brush with Alt modifier
* Added short and consistent map format names to use with --export-map (by Marce Coll, #1382)
* Added Swap Tiles action (by Alexander Münch, #866)
* Added tileset background color property (#227)
* Added 60 degree tile rotation support for hexagonal maps (by Victor Nicolaichuk, #1447)
* Added a check for duplicates when adding tiles (by Simião, #1227)
* Added option to run commands from menu as well as edit them (by Ketan Gupta, #943)
* Added custom shortcuts for commands (by Ketan Gupta, #1456)
* Added optional ID and Position columns to objects view (by i-ka, #1462)
* Added an executable picker for custom commands (by Ketan Gupta, #942)
* Added marching ants effect on selected objects (by Mohamed Thabet, #1489)
* Added all open tilesets to the Tilesets view
* Added auto-show/hide all views (Clear View) action (by erem2k, #563)
* Added minimap in the resizing dialog (by Yuriy, #1516)
* Added drag-n-drop support in Layers view (#178)
* Added support for storing object type definitions in JSON format (#1313)
* Added cut/copy/paste actions for custom properties (#515)
* Allow changing the tile of tile objects (by Mohamed Thabet, #409)
* Allow selecting a folder to fix multiple broken links at once
* Added support for dragging external tilesets into the Tilesets dock
* Added support for dragging images into image collection tilesets
* Write out Tiled version in TMX/JSON "version" attribute (#1416)
* Remember last view on map also for closed files (#905)
* Remember tileset zoom level in the tileset editor (by Artem Sharganov, #408)
* Change current layer depending on selected objects (by Glavak, #1424)
* Improved support for using Tiled on HiDpi screens
* Improved the behavior of the tile selection tool
* Made Ctrl+D duplicate objects instead of deleting them
* Use an eye icon instead of a checkbox for layer visibility (by Ketan Gupta, #1127)
* JSON tileset: Save width/height of individual tile images
* Linux: Added MIME type for tileset files
* Fixed hexagonal rotation of tile stamps (by Bdtrotte, #1476)
* Fixed handling of broken tile references, which now render as a red marker
* Fixed manual reloading of images for image collection tilesets
* Fixed Offset Layers tool to wait until mouse is moved
* Fixed current stamp to always update when a tile is clicked
* Fixed handling of pinch gestures (#1305)
* Fixed flipping a group of objects to work like expected (by Vitek1425, #1475)
* Fixed stamp brush to work better on staggered maps (by Bdtrotte)
* Fixed objects offsetting while resizing (by Acuion, #1518)
* Fixed fill tool for hexagonal maps (#883)
* Fixed potential crash in Terrain Brush
* Windows: Fixed menus when using OpenGL in full screen mode (#1576)
* Windows: Added Sticker Knight and Python example scripts to installer (#819)
* Windows: Fixed bringing existing Tiled window to foreground (#1256)
* AutoMapping: Fixed object groups always getting added
* AutoMapping: Improved map boundary handling (by Stefan Beller, #1224)
* AutoMapping: Apply custom properties set on output layers
* terraingenerator: Made the amount of columns configurable
* terraingenerator: Copy tile properties from the source tilesets
* Added Ukrainian translation (by Olexandr Nesterenko)
* Added Hungarian translation (by Balázs Úr)
* Added Finnish translation (by ekeimaja)
* Updated Bulgarian, Dutch, French, German, Russian, Spanish and Turkish translations

### Tiled 0.18.2 (21 February 2017)

* Fixed crash when deleting multiple selected objects
* Fixed crash when moving multiple selected objects to another object layer
* Fixed updating of values displayed in Objects and Layers views
* GMX plugin: Added support for image collection tilesets
* Object Types Editor: Improved behavior when adding new types
* Linux: Fixed shipping of image format plugins in AppImage releases

### Tiled 0.18.1 (23 January 2017)

* Fixed terrain brush for isometric staggered maps (by Clyde)
* Fixed crash when resizing map causes objects to get removed
* Fixed crash when duplicating an object layer
* Fixed position of image layer after Resize or Offset Map
* Fixed the quality of the minimap on HiDpi displays
* Fixed Alt-drag behavior to not override resize handles
* When adding a new layer, insert it above the current one
* GMX plugin: Fixed positioning for non-tile objects and support scaling
* GMX plugin: Export tile objects without a type as tiles
* GMX plugin: Support horizontal and vertical flipping
* Windows: Fixed encoding problems with command-line output
* Windows: Fixed the architecture of shipped MSVC DLLs
* Updated Chinese translation (by Clyde)

### Tiled 0.18.0 (20 December 2016)

* Added Layer via Copy/Cut actions
* Added support for Paste in Place action for tile layers
* Added context menu to change custom property type (by Dmitry Hrabrov)
* Added support for higher precision for custom floating point properties
* Added %mappath variable to commands (by Jack Roper)
* Added snapping to pixels (by Mamed Ibrahimov)
* Added right-click to clear the tile selection
* Added a context menu action to reset the size of tile objects
* Added exporter for Game Maker Studio room files (by Jones Blunt)
* Added Move Up/Down buttons to Objects view (by iskolbin)
* Added pixel coordinates to status bar for object tools (by iskolbin)
* Added Sticker Knight platformer example (by Ponywolf)
* tmxrasterizer: Added --size argument and support local file URLs
* tmxrasterizer: Use smooth pixmap transform by default
* Linux: Register tmxrasterizer as thumbnail generator for TMX files
* Allow scrolling past map edges with mouse wheel
* Enabled HiDpi scaling and improved the quality of some icons
* Reversed the order of the objects in the Objects view
* JSON plugin: Added Node.js support to the JavaScript export
* Updated TMX schema definition (by assofohdz)
* Fixed unfinished objects getting saved
* Fixed OpenGL rendering mode when application is scaled (HiDpi screens)
* Fixed Remove and Rename actions for predefined properties
* Windows: Fixed console output
* libtiled-java: Use Maven, deploy to OSSRH and code updates (by Mike Thomas)
* libtiled-java: Added a basic isometric renderer (by Mike Thomas)
* Updated Brazilian Portuguese, Chinese, Czech, Dutch, Hebrew, Norwegian Bokmål and Spanish translations

### Tiled 0.17.2 (28 November 2016)

* Fixed bug with editing type and name for multiple objects
* Fixed ability to change the image of a tile in an image collection tileset
* Fixed wrong layer name getting edited when switching maps
* Fixed possible crash when missing tileset images and using tile animations
* Compiled against Qt 5.6.2 on macOS to avoid crashes with Qt 5.7

### Tiled 0.17.1 (4 November 2016)

* Fixed wrong alpha value when opening the color picker dialog
* Fixed saving of object group color alpha value
* Fixed tile id adjustment for newly added tilesets
* Fixed "Object Properties" entry in the context menu to be always enabled (by Erik Schilling)
* Fixed out-of-sync tile selection during layer offset change (by nykm)
* Fixed hidden objects becoming visible when offsetting the map (by ranjak)
* Fixed problems with using predefined file properties
* Lua plugin: Fixed type of animation frame properties
* OS X: Use standard shortcut for toggling full screen
* OS X: Fixed compile when pkg-config is present
* Windows: Include the Defold plugin
* Windows: Added support for DDS, TGA, WBMP and WEBP image formats
* Linux: Added 64-bit AppImage (with help from Simon Peter)
* Chinese translation updates (by endlesstravel and buckle2000)
* French translation updated (by Yohann Ferreira)

### Tiled 0.17.0 (15 August 2016)

* Added a platform-independent theme, which can be dark (#786)
* Added Paste in Place action for objects (#1257)
* Added custom property type 'color' (#1275)
* Added custom property type 'file' (#1278)
* Added option for removing invisible objects in resize dialog (#1032, by Mamed Ibrahimov)
* Added support for editing multi-line string properties (#205)
* Added %layername and %objectid to available command variables
* Added support for scrolling in tileset view with middle mouse button (#1050, with Will Luongo)
* Added a rectangle erase mode to the eraser (#1297)
* Added export to Defold .tilemap files (by Nikita Razdobreev)
* Added simple full screen mode
* Added "Copy File Path" and "Open Containing Folder" actions to tab context menu
* Added warning when saving with the wrong file extension
* Added color picker for setting transparent color of a tileset (#1173, by Ava Brumfield)
* Various object selection tool improvements
* Allow creating rectangle/ellipse objects in any direction (#1300)
* Enabled nested views and grouped dragging for stacked views (#1291)
* Fixed updating object drag cursor when exiting resize handles (#1277)
* Fixed tile animations to stay in sync when changing them (#1288)
* Fixed preservation of tile meta-data when tileset width is changed (#1315)
* Updated Bulgarian, Dutch, German, Norwegian Bokmål, Russian, Spanish and Turkish translations

### Tiled 0.16.2 (7 July 2016)

* JSON plugin: Fixed loading of custom properties on terrains
* Lua plugin: Fixed missing export of object layer drawing order
* Fixed tile index adjustment when tileset image changes width
* Fixed --export-map [format] option
* Fixed shortcuts for some tools when language is set to Dutch
* Fixed a painting related bug affecting the top edge after AutoMapping
* Fixed issues when compiling against Qt 5.6 on OS X and Windows
* Fixed crash on maximizing with Maps view open on Windows (Qt 5.6.1)
* Fixed focus issue while typing predefined object types (Qt 5.6)
* Fixed silent fail when saving to restricted location on Windows (Qt 5.6)

### Tiled 0.16.1 (6 May 2016)

* Fixed auto-updater not enabled for Windows release
* Fixed saving of object IDs assigned to tile collision shapes
* Fixed crash when pressing Backspace with Custom Properties section selected
* Fixed crash on exit when leaving the Tile Collision Editor open
* Added Norwegian Bokmål translation (by Peter André Johansen)
* Updated Turkish translation

### Tiled 0.16.0 (28 March 2016)

* Added checking for updates, based on Sparkle and WinSparkle
* Added default property definitions to object types (with Michael Bickel)
* Added types to custom properties: string, float, int, boolean (with CaptainFrog)
* Added Properties view to the Tile Collision Editor (by Seanba)
* Added a reset button for color properties
* Added eraser mode to Terrain Brush and fixed some small issues
* Reuse existing Tiled instance when opening maps from the file manager (with Will Luongo)
* Allow setting tile probability for multiple tiles (by Henrik Heino)
* New MSI based installer for Windows
* Optimized selection of many objects
* libtiled-java: Fixed loading of maps with CSV layer data that are not square (by Zachary Jia)
* Fixed potential crash when having Terrain Brush selected and switching maps
* Updated Dutch, French, German, Japanese, Russian and Spanish translations

### Tiled 0.15.2 (6 March 2016)

* Added Turkish translation (by Nuri Uzunoğlu)
* Fixed hiding of object labels when deleting an object layer
* Fixed updating of object label colors when changing object types
* TMX: Added image size attributes to image layer images
* Updated Brazilian Portuguese translation

### Tiled 0.15.1 (30 January 2016)

* Fixed adding/removing object name labels when set to always visible
* Fixed a problem with 'Execute in Terminal' on OS X
* Fixed mouse coordinate conversion for hexagonal renderer
* Fixed image layer offset handling
* Update Czech translation

### Tiled 0.15.0 (4 January 2016)

* Allow loading maps with broken external references
* Allow plugins to be enabled/disabled
* Allow changing tileset image parameters
* Allow changing the images of tiles in a collection tileset
* Allow changing external tileset references
* Allow panning over the edges of the map
* Added Terrain Generator tool
* Added column count property to image collection tilesets
* Added a combo box for changing the current layer to the status bar
* Moved the AutoMapping while drawing toggle into the menu
* Removing tiles from collection tilesets no longer changes tile IDs
* Unified layer offset handling
* Default tile layer data format changed to CSV
* Deprecated pure XML and Gzip-compressed tile layer data formats
* Fixed random tile picker for tiles with zero probability (by Henrik Heino)
* Fixed saving of alpha value of the map background color
* Fixed crash in tmxrasterizer and tmxviewer
* Fixed tmxrasterizer not reporting write errors
* Fixed isometric rendering bug with odd tile heights (by Ryan Schmitt)
* Updated Bulgarian, Dutch, French, German, Japanese, Russian and Spanish translations

### Tiled 0.14.2 (12 October 2015)

* Added Polish translation (by Tomasz Kubiak)
* Fixed layer offsets missing in the Lua export
* Fixed JSON tileset format missing in 'Add External Tileset' action
* Fixed language selection entries for Portuguese
* Fixed an issue with copy/pasting when using image collection tilesets
* Updated Brazilian Portuguese translation

### Tiled 0.14.1 (28 September 2015)

* Added missing 'renderorder' property to the Lua export
* Fixed editing of properties of tiles captured from the map

### Tiled 0.14.0 (21 September 2015)

* Added support for custom external tileset formats (JSON format added)
* Added support for shifting layers by some distance in pixels
* Added back object name labels in a much improved form
* Added tile stamp variation support to the fill tool
* Synchronize tileset selection when capturing tiles from the map
* Change tile in collision and animation editors based on selected tile object
* Keep the active brush when switching maps
* Python plugins can now add export-only map formats
* Fixed updating of current tile when changing map
* Fixed animated tile overlay to look less odd in some cases
* Fixed Save As dialog popping up when saving fails
* Fixed tilesets view collapsing when switching maps on OS X
* Updated Russian, Spanish, Czech, French, Japanese, German, Dutch and Bulgarian translations

### Tiled 0.13.1 (6 September 2015)

* Added Bulgarian translation (by Lyubomir Vasilev)
* Updated Spanish, French and Dutch translations

### Tiled 0.13.0 (10 August 2015)

* Added persistent Tile Stamps with support for variations (#969)
* Added Select Same Tile tool (by Mamed Ibrahimov)
* Added option to disable opening of last files on startup (by Mamed Ibrahimov)
* Added tilecount property to TMX, JSON and Lua map formats (#806)
* Added tileset properties to Properties view, as read-only (by Mamed Ibrahimov)
* Added Save All action (by Mamed Ibrahimov)
* Added translation of command line messages (by Mamed Ibrahimov)
* Added menu item linking to online documentation
* Object selection outlines are now drawn on top of everything
* Select new objects after they have been created
* Made the starting point for polylines and polygons visible
* Use the tile probability property also in random mode
* Ungrouped position and size properties (#892)
* CSV plugin: Extended to export all tile layers (by Alejandro Cámara)
* Lua and JSON plugins: Added support for layer data compression
* Fixed crash when changing flipping flag for multiple objects (by Mamed Ibrahimov)
* Fixed Ctrl+T causing a crash when no maps are open
* Fixed availability of 'Execute in Terminal' command on Linux with Qt 5
* Fixed drag object mouse cursor to appear only when it should
* Fixed selected file format when doing Save As with a non-TMX map
* Fixed problems with infinate scaling factors when resizing objects
* Require at least Qt 5.1.0
* Require compiler support for C++11
* Updated Russian, German, Czech and Italian translations

### Tiled 0.12.3 (1 June 2015)

* Fixed updating of map view when rotating objects with Z key
* Fixed updating of map view when joining, splitting or deleting polygon nodes
* Fixed a crash when reading an invalid TMX file
* Fixed live automapping updates when moving the mouse fast
* Made Backspace work for deleting collision objects and animation frames

### Tiled 0.12.2 (22 May 2015)

* Fixed updating of map view when moving objects with arrow keys
* Fixed compatibility issue with tile objects affecting the JSON format

### Tiled 0.12.1 (19 May 2015)

* Fixed updating of map view when changing objects from properties view
* Fixed updating of Properties view while objects are moved/resized
* Fixed terrain information getting lost when reading JSON maps

### Tiled 0.12.0 (14 May 2015)

* Added support for resizing any object as well as multiselection (with mauve)
* Added Control modifier for preserving aspect ratio while resizing
* Added Shift modifier for resizing with origin in the middle
* Added Alt modifier for suppressing selection changes when starting to drag
* Added a Magic Wand selection tool (by Henry Jia)
* Added tile probability attribute to tile properties view
* Added a Donate button to the About dialog
* Added a Patreon dialog to the Help menu
* Added an --export-formats command line option
* Remember the directory used for external tilesets (by Henry Jia)
* Don't set a window icon on Mac OS X
* Changed the way tile probability is applied (now it's relative)
* Fixed a crash in the terrain brush
* Fixed object selection behavior when Shift is held while clicking on nothing
* Fixed grid snapping being applied for staggered maps even when not enabled
* Fixed infinite memory allocation loop on invalid tile size in TMX file
* Fixed file icon associated with TMX files on Windows
* Fixed automapping of tile objects (by Seanba)
* Fixed 'Export as Image' to handle out of memory errors
* Fixed TMX files to be written in native line endings
* Fixed .desktop file missing %f argument for passing files (by Ying-Chun Liu)
* Fixed cursor position resetting when editing object type
* Added Arabic (Algeria) translation (by Damene Abdelkader)
* Updated, Czech, Dutch, French, German, Italian, Japanese, Portuguese, Russian and Spanish translations

### Tiled 0.11.0 (11 January 2015)

* Added support for hexagonal maps (offset coordinates)
* Added 'Export' action to repeat the last export
* Added a shortcut for the Reload action (Ctrl+R)
* Added ability to rename custom properties (by arn00d)
* Added unique IDs to objects (by Mark van Rij)
* Added a CSV export plugin
* Added visual feedback when properties differ between multiple selected objects (by Parker Miller)
* Added command-line export (by Brandon Dillon)
* Allow dynamically changing the map orientation and grid size
* Suppress the standard main window context menu in the collision editor
* Lua plugin: Write out tile terrain information
* Lua plugin: Include Tiled version in exported file
* Flare plugin: Fixed ability to open maps with absolute paths
* Fixed grid rendering for staggered maps
* Fully support building and running Tiled with Qbs
* Updated Czech, Dutch, French, German, Italian, Japanese, Portuguese and Spanish translations

### Tiled 0.10.2 (23 October 2014)

* Fixed hit area for polygon nodes when editing polygons while zoomed in or out
* Fixed another possible crash in the orthogonal renderer
* Fixed Select All action to work for object layers
* Fixed map pixel size preview for staggered maps
* Fixed repainting issues when tiles extend beyond their layer boundaries
* Fixed repainting issues when using tiles smaller than the grid size
* Display errors non-modal when applying automatic automapping rules
* Flare plugin: Fixed coordinate format for import and export (by Justin Jacobs)
* Lua plugin: Write out Image layer position
* Small updates to the Italian translation (by Omnomnobot)

### Tiled 0.10.1 (21 September 2014)

* Fixed a crash that could happen when using the terrain tool
* Fixed missing background color information from Lua export
* Allow using up to 3 or 4 GB RAM on 32 or 64 bit Windows systems respectively

### Tiled 0.10.0 (14 September 2014)

* Added object rotation (sponsored by Ben Wales)
* Added support for explicit object ordering (sponsored by Ben Wales)
* Added new Properties window with a rewritten properties editor
* Added support for writing plugins in Python (by Samuli Tuomola)
* Added image collection tilesets (sponsored by Jamie Rocks)
* Added map file watching and automatic reloading (sponsored by FlatRedBall.com)
* Added support for moving objects with arrow keys (sponsored by Ben Wales)
* Added a 'snap to fine grid' option (by Xenodora)
* Added support for JavaScript (JSONP) load/save (by Dobes Vandermeer)
* Added more zoom levels (by Joel Leclerc)
* Added shortcuts for finishing and canceling object creation
* Added a tile collision editor for defining collision shapes on tiles
* Added a tile animation editor and play defined animations
* Allow changing properties of multiple objects/tiles simultanously (by Parker Miller)
* Added tile rendering-order map property (by Lennert Raesch)
* Added support for changing the object line width
* Added support for CSV-encoded layers to libtiled-java (by Alexei Bratuhin)
* Added support for ellipse and polygon objects to libtiled-java (by Hendrik Brummermann)
* Added terrain properties to JSON export (by Dennis Hostetler)
* Added support for moving image layers in the Properties window (by Michael Aquilina)
* Added option to include background image when saving as image (by Sean Humeniuk)
* Added options to control layer visibility to tmxrasterizer (by Nathan Tolbert)
* Added display of tile ID in status bar (by Champi080)
* Added support for objects on staggered isometric maps (by Remco Kuijper)
* Added support for staggered maps to tmxviewer and tmxrasterizer
* Added a tool for moving the image of an image layer (by Mattia Basaglia)
* Added button to the tileset dock as shortcut to add a tileset (by Erik Schilling)
* Allow changing order of open document tabs (by Sean Humeniuk)
* Changed object position and size units from tiles to pixels (by mauve)
* Allow adding multiple tilesets at once (by mauve)
* Make highlighted grid cells outside map red (by Sean Humeniuk)
* Allow changing the drawing offset of a tileset
* Fixed hang on Mac OS X when drawing certain ellipse objects
* Fixed removal of polygon/polyline objects when resizing a map
* Fixed writing of tile offset in the Lua export
* Fixed updating of image layer when changing its image
* Fixed start drag distance check when editing polygons and moving objects
* Fixed console output of tmxrasterizer on Windows
* Raise the Layers dock for editing a new layer's name
* Avoid saving truncated files when compiled against Qt 5.1 or higher (by Erik Schilling)
* Made Tiled registering \*.tmx as MIME-type (by Erik Schilling)
* Added Traditional Chinese translation (by Yehnan Chiang)
* Updated Czech, Dutch, French, German, Russian and Spanish translations

### Tiled 0.9.1 (27 July 2013)

* Added saving of map background to JSON format (by Petr Viktorin)
* Added saving of terrain information to JSON format (by Petr Viktorin)
* Object Selection tool now always start selecting objects when holding Shift
* Increased maximum for tileset margin and spacing to 9999
* Some updates to libtiled-java (by Oskar Wiksten)
* Install the automappingconverter application (relevant on Linux)
* Avoid using Windows 95 style (was used on some Linux desktop environments)
* Removed layer name checks from the Flare export plugin (by Stefan Beller)
* Double-clicking an object now opens the Object Properties dialog
* Fixed Object Properties dialog not remembering its size
* Fixed object drawing order for image saving and mini-map
* Fixed some plurals in English translation
* Fixed line widths when zooming in Qt 5
* Fixed updating of image layer when its opacity or image is changed
* Fixed display of grid in tileset view on certain zoom levels
* Fixed save in wrong format after opening a map with plugin (by Mike Hendricks)
* Fixed closing Tiled being very slow with many maps
* Fixed saving of image layer properties in the Lua format
* Fixed escaping of special characters in the Lua format
* Fixed handling of relative paths for image layers in the JSON plugin

### Tiled 0.9.0 (27 January 2013)

* Added objects dock and per-object visibility toggle (by Tim Baker)
* Added maps dock (by Tim Baker)
* Added terrain tool for automatic terrain transitions (by Manu Evans)
* Added a minimap (by Christoph Schnackenberg)
* Added a staggered isometric map renderer, still without object layer support
* Added basic image layer support (by Gregory Nickonov and Alexander Kuhrt)
* Added display of current layer to the status bar (by Tim Baker)
* Added editable combo box for changing the zoom level (by Tim Baker)
* Added support for multiple input layers to automapping (by Stefan Beller)
* Added option to apply automapping rules while editing (by Stefan Beller)
* Added a converter to update old automapping rules (by Stefan Beller)
* Added support for objects layers to automapping (by Stefan Beller)
* Added support for random mode to the fill tool (by Stefan Beller)
* Added Replica Island plugin (by Eric Kidd)
* Added option to change the grid color (by Stefan Beller)
* Added support for ellipse objects (by devnewton and Christoph Schnackenberg)
* Added name labels for objects on isometric maps (by Andrew Motrenko)
* Added map property for changing the background color (by Emmanuel Barroga)
* Added shortcut to manually reload tilesets (Ctrl-T) (by Michael Williams)
* Added toggle for showing tile object outlines
* Added support for pinch zooming (by Pierre-David Bélanger)
* Added initial (non-GUI) support for individual and/or embedded tile images
  (by Petr Viktorin)
* Added reading support to Flare plugin (by Stefan Beller)
* Added a TMX rasterizer command line tool (by Vincent Petithory)
* Added man pages and desktop file (by Erik Schilling)
* Made the size and position of most dialogs persistent
* Respect the original layer data format of a loaded map (by Ben Longbons)
* Marked Tiled as high-resolution capable on Mac OS X
* Improved handling of external tilesets in Lua export
* Reverted tilesets view back to tabs, but with menu button (by Stefan Beller)
* Allowed plugins to support multiple file name filters (by Samuli Tuomola)
* Allow saving in any format that can also be read (by Stefan Beller)
* Fixed eraser skipping tiles when moving fast
* Fixed bug in Flare plugin (by Clint Bellanger)
* Fixed compile against Qt 5 (by Kenney Phillis)
* Fixed resolving of symbolic links while loading map
* Fixed a crash that could happen after trying to load a faulty map
* Updated Portuguese, Dutch, German, Spanish, Russian, French, Japanese,
  Chinese, Brazilian Portuguese, Hebrew and Czech translations

### Tiled 0.8.1 (7 May 2012)

* Added MacOS X Lion full screen support
* Fixed crash that could happen when painting with a pasted stamp
* Fixed zoom sensitivity for finer-resolution mouse wheels
* Fixed issues when using quickstamps in combination with the fill tool
* Fixed stamp tool not to miss tiles when drawing fast
* Fixed automapping to work with external tilesets
* Fixed crash in automapping when dealing with broken rule files
* Fixed object type getting erased on pressing Enter
* Changed the license of libtiled-java from LGPL to BSD
* Updated Italian and Hebrew translations

### Tiled 0.8.0 (11 December 2011)

* Added support for polygon and polyline objects
* Added support for tile rotation
* Added support for defining the color of custom object types
* Added a Delete action to delete selected tiles or objects
* Added random mode to the stamp brush
* Added Flare export plugin
* Added JSON plugin that supports both reading and writing
* Added ability to rename tilesets
* Added a mode in which the current layer is highlighted
* Added support for specifying a tile drawing offset
* Added a shortcut to copy the current tile position to clipboard (Alt+C)
* Added a command line option to disable OpenGL
* Allow custom properties on tilesets
* Many automapping improvements
* Improved tileset dock to handle a large amount of tilesets better
* Made the 'Show Grid' option in the tileset view persistent
* Raised the tile size limit in the New Tileset dialog from 999 to 9999
* Correctly handle changes in the width of a tileset image
* Worked around a long standing crash bug
* Added Russian translation
* Updated the German, Japanese, Spanish, Chinese, Czech, Dutch, French and
  Brazilian Portuguese translations

### Tiled 0.7.1 (27 September 2011)

* Select stamp tool when selecting tiles in tileset view
* Enable anti-aliasing for OpenGL mode
* Small improvement to the Lua export plugin (incompatible!)
* Fixed a bug in the Create Object tool
* Fixed reading of maps without tilesets but with a tile layer
* Fixed position of tile objects to center on the mouse on insertion
* Updated the Czech translation

### Tiled 0.7.0 (20 July 2011)

* Added support for horizontal and vertical flipping of tiles
* Added copy/paste support for objects
* Added merge layer down action
* Added Show or Hide all Other Layers action
* Added actions to select the previous/next layer
* Added Crop to Selection action
* Added a Lua export plugin
* Added Droidcraft plugin to read and export the map files
* Added option to turn off grid in the tileset view
* Added hand scrolling while holding the spacebar
* Made the object context menu available in all object tools
* Display tile coordinates also when using object tools
* Various improvements to running external commands
* Automapping stability and memory consumption improvements
* Objects that fall outside of the map on resize are now removed
* Fixed problems with watching tilesets multiple times
* Fixed several issues related to restoring previously opened files
* Updated Brazilian Portuguese, Chinese, German, Spanish, Japanese, Hebrew,
  Portuguese, Dutch and French translations

### Tiled 0.6.2 (2 May 2011)

* Fixed object layers losing their color when resizing the map
* Fixed the tabs in the Tilesets dock to use scroll buttons on MacOS X
* Fixed window title to update when saving a map with a different name

### Tiled 0.6.1 (3 April 2011)

* Added ability to open multiple files at once
* Added Ctrl+PageUp/PageDown shortcuts to switch documents
* Added an example to show how automatic mapping works
* Fixed bugs, crashes and leaks in the automatic mapping feature
* Fixed starting point for circles to be the click position
* Fixed a memory leak when using lines or circles
* Fixed layer opacity to be taken into account when saving as image
* Fixed endless loop when tile size is set to 0
* Fixed crash when passing an empty string as command line parameter
* Fixed problems with the tileset view after switching documents
* Fixed tile objects to be removed when their tileset is removed

### Tiled 0.6.0 (26 January 2011)

* Added support for opening multiple maps in one session
* Added support for placing tiles as objects
* Added automatic mapping feature, allowing placing of tiles based on rules
* Added ability to save/restore up to 9 stamps with Ctrl+<number>
* Added an object selection tool, allowing moving/deleting multiple objects
* Added ability to run external commands
* Added support for drawing lines and ellipses with the stamp brush
* Added icons to distinguish tile layers from object layers
* Added "Move To Layer" submenu to the context menu of objects
* Added option to use hardware rendering based on OpenGL
* Added a T-Engine4 map export plugin
* Added a simple TMX viewer application (BSD licensed)
* Added a New Layer dropdown menu to the layers dock
* Added a checkbox that enables snap to grid permanently
* Added an initial version of libtiled-java (LGPL licensed)
* Added Chinese and Hebrew translations
* Allowed dragging an image onto Tiled to add a tileset
* Center the map when it is smaller than the map view
* Remember the selected layer across restarts
* Changed the default layer data format to use zlib rather than gzip
* Store the tileset image width and height in the map file
* Compile fixes related to linking zlib
* Fixed the current stamp to get updated when switching tilesets
* Fixed the maximum sizes of the resize map dialog
* Fixed build issues when an older version of libtiled is installed
* Fixed saving of property when clicking OK while editing on MacOS X
* Allow Backspace to delete properties to make it easier on a MacBook
* Associate tmx files with Tiled on MacOS X
* Changed the license of libtiled from GPL to BSD
* Updated Czech, Spanish, German, Brazilian Portuguese, Dutch and French
  translations

### Tiled 0.5.1 (2 September 2010)

* Fixed saving of objects when tile width is different from tile height
* Updated Czech translation

### Tiled 0.5.0 (30 June 2010)

* Added support for import and export plugins
* Added support for external tilesets
* Added undo for adding tilesets and ability to remove tilesets
* Added error handling to the New Tileset dialog
* Added ability to change tileset order by dragging them around
* Added option to draw the tile grid when saving as image
* Added a context menu and tool buttons to the layer dock
* Added Latvian translation
* Added an install target to the Makefile
* Open local files when they are dropped onto Tiled
* Allow changing position and size of objects in the Object Properties dialog
* Fixed rendering issues with tiles wider than the tile width of the map
* Fixed eraser and fill tool working on invisible layers
* Fixed a crash when using some tools when no map is loaded
* Fixed compile errors related to detecting static builds
* Fixed the Save dialog not suggesting any particular file extension
* Updated Japanese, Dutch, German, Brazilian Portuguese, French, Portuguese
  and Spanish translations

### Tiled 0.4.1 (14 April 2010)

* Added support for saving tile layer data as CSV
* Added shift modifier to bucket fill tool for filling the selection
* Added Brazilian Portuguese, Japanese, French, Italian and Czech translations
* Made values used in the New Map and New Tileset dialogs persistent
* Fixed drawing selection highlight where brush is not painting
* Fixed an incompatibility with Tiled Java in 'trans' attribute

### Tiled 0.4.0 (30 January 2010)

* Added support for isometric maps
* Added automatic reloading of tileset images when they change
* Added Offset Map action that can shift a set of layers by a certain amount
* Added a fill tool
* Added ability to duplicate map objects
* Added support for choosing the tile layer data format used when saving
* Added mouse wheel zooming support to the tileset view
* Added an object display color attribute to object groups
* Added ability to edit tile properties through a context menu
* Made writing out a DTD reference optional and disabled it by default
* Made translations functional
* Updated Dutch, Portuguese, Spanish and German translations

### Tiled 0.3.1 (22 November 2009)

* Enabled undo command compression for stamp brush and eraser
* Fixed reading of maps with non-binary-encoded layer data
* Fixed a compile issue on Mac OS X related to QXmlStreamWriter
* Fixed a crash when loading a map while holding Ctrl
* Confirm overwrite on the right moment for 'Save as Image' dialog

### Tiled 0.3.0 (13 November 2009)

* Added a tile selection tool
* Added support for cut, copy and paste
* Added current cursor position to the status bar
* Added keyboard shortcuts to switch tools
* Added scrolling the map view with middle mouse button
* Snap objects to the grid when Ctrl is pressed

### Tiled 0.2.0 (1 October 2009)

* Added support for zooming the map view
* Added an eraser tool that allows you to erase tiles
* Added ability to save a map as an image
* Added support for masking tileset images based on a certain color
* Added a slider to change the opacity of the current layer
* Fixed the minimum row and column size in the tileset view
* Fixed stamp creation when not dragging topleft to bottomright

### Tiled 0.1.0 (1 September 2009)<|MERGE_RESOLUTION|>--- conflicted
+++ resolved
@@ -1,8 +1,7 @@
-<<<<<<< HEAD
 ### Unreleased
 
 * Raised minimum supported Qt version from 5.6 to 5.12 (drops Windows XP support)
-=======
+
 ### Tiled 1.8.2 (18 February 2022)
 
 * Fixed deactivating of tools when no layer is selected (avoids crash)
@@ -14,7 +13,6 @@
 * JSON format: Fixed layer locked status not getting saved (#2877)
 * macOS: Fixed duplicate overwrite confirmation when using Export As (#3152)
 * FreeBSD: Fixed compile due to missing include (by Dmitry Marakasov, #3271)
->>>>>>> e822f5da
 
 ### Tiled 1.8.1 (11 February 2022)
 
